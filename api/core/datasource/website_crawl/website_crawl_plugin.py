--- conflicted
+++ resolved
@@ -1,10 +1,5 @@
-<<<<<<< HEAD
-from collections.abc import Mapping
-from typing import Any, Generator
-=======
 from collections.abc import Generator, Mapping
 from typing import Any
->>>>>>> 5ccb8d97
 
 from core.datasource.__base.datasource_plugin import DatasourcePlugin
 from core.datasource.__base.datasource_runtime import DatasourceRuntime
@@ -42,11 +37,7 @@
         user_id: str,
         datasource_parameters: Mapping[str, Any],
         provider_type: str,
-<<<<<<< HEAD
-    ) -> Generator[DatasourceInvokeMessage, None, None]:
-=======
     ) -> Generator[WebsiteCrawlMessage, None, None]:
->>>>>>> 5ccb8d97
         manager = PluginDatasourceManager()
 
         return manager.get_website_crawl(
