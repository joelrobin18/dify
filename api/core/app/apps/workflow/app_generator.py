import contextvars
import logging
import os
import threading
import uuid
from collections.abc import Generator
<<<<<<< HEAD
from typing import Any, Union
=======
from typing import Literal, Union, overload
>>>>>>> a8b9e01b

from flask import Flask, current_app
from pydantic import ValidationError

import contexts
from core.app.app_config.features.file_upload.manager import FileUploadConfigManager
from core.app.apps.base_app_generator import BaseAppGenerator
from core.app.apps.base_app_queue_manager import AppQueueManager, GenerateTaskStoppedException, PublishFrom
from core.app.apps.workflow.app_config_manager import WorkflowAppConfigManager
from core.app.apps.workflow.app_queue_manager import WorkflowAppQueueManager
from core.app.apps.workflow.app_runner import WorkflowAppRunner
from core.app.apps.workflow.generate_response_converter import WorkflowAppGenerateResponseConverter
from core.app.apps.workflow.generate_task_pipeline import WorkflowAppGenerateTaskPipeline
from core.app.entities.app_invoke_entities import InvokeFrom, WorkflowAppGenerateEntity
from core.app.entities.task_entities import WorkflowAppBlockingResponse, WorkflowAppStreamResponse
from core.file.message_file_parser import MessageFileParser
from core.model_runtime.errors.invoke import InvokeAuthorizationError, InvokeError
from core.ops.ops_trace_manager import TraceQueueManager
from extensions.ext_database import db
from models.account import Account
from models.model import App, EndUser
from models.workflow import Workflow

logger = logging.getLogger(__name__)


class WorkflowAppGenerator(BaseAppGenerator):
    @overload
    def generate(
        self, app_model: App,
        workflow: Workflow,
        user: Union[Account, EndUser],
        args: dict,
        invoke_from: InvokeFrom,
        stream: Literal[True] = True,
    ) -> Generator[str, None, None]: ...

    @overload
    def generate(
        self, app_model: App,
        workflow: Workflow,
        user: Union[Account, EndUser],
        args: dict,
        invoke_from: InvokeFrom,
        stream: Literal[False] = False,
    ) -> dict: ...

    def generate(
        self, 
        app_model: App,
        workflow: Workflow,
        user: Union[Account, EndUser],
        args: dict,
        invoke_from: InvokeFrom,
        stream: bool = True,
        call_depth: int = 0,
    ):
        """
        Generate App response.

        :param app_model: App
        :param workflow: Workflow
        :param user: account or end user
        :param args: request args
        :param invoke_from: invoke from source
        :param stream: is stream
        :param call_depth: call depth
        """
        inputs = args['inputs']

        # parse files
        files = args['files'] if args.get('files') else []
        message_file_parser = MessageFileParser(tenant_id=app_model.tenant_id, app_id=app_model.id)
        file_extra_config = FileUploadConfigManager.convert(workflow.features_dict, is_vision=False)
        if file_extra_config:
            file_objs = message_file_parser.validate_and_transform_files_arg(
                files,
                file_extra_config,
                user
            )
        else:
            file_objs = []

        # convert to app config
        app_config = WorkflowAppConfigManager.get_app_config(
            app_model=app_model,
            workflow=workflow
        )

        # get tracing instance
        user_id = user.id if isinstance(user, Account) else user.session_id
        trace_manager = TraceQueueManager(app_model.id, user_id)

        # init application generate entity
        application_generate_entity = WorkflowAppGenerateEntity(
            task_id=str(uuid.uuid4()),
            app_config=app_config,
            inputs=self._get_cleaned_inputs(inputs, app_config),
            files=file_objs,
            user_id=user.id,
            stream=stream,
            invoke_from=invoke_from,
            call_depth=call_depth,
            trace_manager=trace_manager
        )
        contexts.tenant_id.set(application_generate_entity.app_config.tenant_id)

        return self._generate(
            app_model=app_model,
            workflow=workflow,
            user=user,
            application_generate_entity=application_generate_entity,
            invoke_from=invoke_from,
            stream=stream,
        )

    def _generate(
        self, *,
        app_model: App,
        workflow: Workflow,
        user: Union[Account, EndUser],
        application_generate_entity: WorkflowAppGenerateEntity,
        invoke_from: InvokeFrom,
        stream: bool = True,
<<<<<<< HEAD
    ) -> dict[str, Any] | Generator[str, Any, None]:
=======
    ) -> Union[dict, Generator[str, None, None]]:
>>>>>>> a8b9e01b
        """
        Generate App response.

        :param app_model: App
        :param workflow: Workflow
        :param user: account or end user
        :param application_generate_entity: application generate entity
        :param invoke_from: invoke from source
        :param stream: is stream
        """
        # init queue manager
        queue_manager = WorkflowAppQueueManager(
            task_id=application_generate_entity.task_id,
            user_id=application_generate_entity.user_id,
            invoke_from=application_generate_entity.invoke_from,
            app_mode=app_model.mode
        )

        # new thread
        worker_thread = threading.Thread(target=self._generate_worker, kwargs={
            'flask_app': current_app._get_current_object(), # type: ignore
            'application_generate_entity': application_generate_entity,
            'queue_manager': queue_manager,
            'context': contextvars.copy_context()
        })

        worker_thread.start()

        # return response or stream generator
        response = self._handle_response(
            application_generate_entity=application_generate_entity,
            workflow=workflow,
            queue_manager=queue_manager,
            user=user,
            stream=stream,
        )

        return WorkflowAppGenerateResponseConverter.convert(
            response=response,
            invoke_from=invoke_from
        )

    def single_iteration_generate(self, app_model: App,
                                  workflow: Workflow,
                                  node_id: str,
                                  user: Account,
                                  args: dict,
                                  stream: bool = True) -> dict[str, Any] | Generator[str, Any, None]:
        """
        Generate App response.

        :param app_model: App
        :param workflow: Workflow
        :param user: account or end user
        :param args: request args
        :param invoke_from: invoke from source
        :param stream: is stream
        """
        if not node_id:
            raise ValueError('node_id is required')

        if args.get('inputs') is None:
            raise ValueError('inputs is required')

        # convert to app config
        app_config = WorkflowAppConfigManager.get_app_config(
            app_model=app_model,
            workflow=workflow
        )

        # init application generate entity
        application_generate_entity = WorkflowAppGenerateEntity(
            task_id=str(uuid.uuid4()),
            app_config=app_config,
            inputs={},
            files=[],
            user_id=user.id,
            stream=stream,
            invoke_from=InvokeFrom.DEBUGGER,
            extras={
                "auto_generate_conversation_name": False
            },
            single_iteration_run=WorkflowAppGenerateEntity.SingleIterationRunEntity(
                node_id=node_id,
                inputs=args['inputs']
            )
        )
        contexts.tenant_id.set(application_generate_entity.app_config.tenant_id)

        return self._generate(
            app_model=app_model,
            workflow=workflow,
            user=user,
            invoke_from=InvokeFrom.DEBUGGER,
            application_generate_entity=application_generate_entity,
            stream=stream
        )

    def _generate_worker(self, flask_app: Flask,
                         application_generate_entity: WorkflowAppGenerateEntity,
                         queue_manager: AppQueueManager,
                         context: contextvars.Context) -> None:
        """
        Generate worker in a new thread.
        :param flask_app: Flask app
        :param application_generate_entity: application generate entity
        :param queue_manager: queue manager
        :return:
        """
        for var, val in context.items():
            var.set(val)
        with flask_app.app_context():
            try:
                # workflow app
                runner = WorkflowAppRunner(
                    application_generate_entity=application_generate_entity,
                    queue_manager=queue_manager
                )
                
                runner.run()
            except GenerateTaskStoppedException:
                pass
            except InvokeAuthorizationError:
                queue_manager.publish_error(
                    InvokeAuthorizationError('Incorrect API key provided'),
                    PublishFrom.APPLICATION_MANAGER
                )
            except ValidationError as e:
                logger.exception("Validation Error when generating")
                queue_manager.publish_error(e, PublishFrom.APPLICATION_MANAGER)
            except (ValueError, InvokeError) as e:
                if os.environ.get("DEBUG") and os.environ.get("DEBUG", "false").lower() == 'true':
                    logger.exception("Error when generating")
                queue_manager.publish_error(e, PublishFrom.APPLICATION_MANAGER)
            except Exception as e:
                logger.exception("Unknown Error when generating")
                queue_manager.publish_error(e, PublishFrom.APPLICATION_MANAGER)
            finally:
                db.session.close()

    def _handle_response(self, application_generate_entity: WorkflowAppGenerateEntity,
                         workflow: Workflow,
                         queue_manager: AppQueueManager,
                         user: Union[Account, EndUser],
                         stream: bool = False) -> Union[
        WorkflowAppBlockingResponse,
        Generator[WorkflowAppStreamResponse, None, None]
    ]:
        """
        Handle response.
        :param application_generate_entity: application generate entity
        :param workflow: workflow
        :param queue_manager: queue manager
        :param user: account or end user
        :param stream: is stream
        :return:
        """
        # init generate task pipeline
        generate_task_pipeline = WorkflowAppGenerateTaskPipeline(
            application_generate_entity=application_generate_entity,
            workflow=workflow,
            queue_manager=queue_manager,
            user=user,
            stream=stream
        )

        try:
            return generate_task_pipeline.process()
        except ValueError as e:
            if e.args[0] == "I/O operation on closed file.":  # ignore this error
                raise GenerateTaskStoppedException()
            else:
                logger.exception(e)
                raise e<|MERGE_RESOLUTION|>--- conflicted
+++ resolved
@@ -4,11 +4,7 @@
 import threading
 import uuid
 from collections.abc import Generator
-<<<<<<< HEAD
-from typing import Any, Union
-=======
-from typing import Literal, Union, overload
->>>>>>> a8b9e01b
+from typing import Any, Literal, Union, overload
 
 from flask import Flask, current_app
 from pydantic import ValidationError
@@ -57,7 +53,7 @@
     ) -> dict: ...
 
     def generate(
-        self, 
+        self,
         app_model: App,
         workflow: Workflow,
         user: Union[Account, EndUser],
@@ -133,11 +129,7 @@
         application_generate_entity: WorkflowAppGenerateEntity,
         invoke_from: InvokeFrom,
         stream: bool = True,
-<<<<<<< HEAD
-    ) -> dict[str, Any] | Generator[str, Any, None]:
-=======
-    ) -> Union[dict, Generator[str, None, None]]:
->>>>>>> a8b9e01b
+    ) -> dict[str, Any] | Generator[str, None, None]:
         """
         Generate App response.
 
@@ -256,7 +248,7 @@
                     application_generate_entity=application_generate_entity,
                     queue_manager=queue_manager
                 )
-                
+
                 runner.run()
             except GenerateTaskStoppedException:
                 pass
