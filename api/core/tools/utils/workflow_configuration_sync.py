from collections.abc import Mapping

from core.app.app_config.entities import VariableEntity
from core.tools.entities.tool_entities import WorkflowToolParameterConfiguration


class WorkflowToolConfigurationUtils:
    @classmethod
    def check_parameter_configurations(cls, configurations: list[dict]):
        """
        check parameter configurations
        """
        for configuration in configurations:
            if not WorkflowToolParameterConfiguration(**configuration):
                raise ValueError("invalid parameter configuration")

    @classmethod
    def get_workflow_graph_variables(cls, graph: Mapping) -> list[VariableEntity]:
        """
        get workflow graph variables
        """
        nodes = graph.get("nodes", [])
        start_node = next(filter(lambda x: x.get("data", {}).get("type") == "start", nodes), None)

        if not start_node:
            return []

        return [VariableEntity(**variable) for variable in start_node.get("data", {}).get("variables", [])]

    @classmethod
    def check_is_synced(
        cls, variables: list[VariableEntity], tool_configurations: list[WorkflowToolParameterConfiguration]
    ) -> None:
        """
        check is synced

        raise ValueError if not synced
        """
        variable_names = [variable.variable for variable in variables]

        if len(tool_configurations) != len(variables):
            raise ValueError("parameter configuration mismatch, please republish the tool to update")

        for parameter in tool_configurations:
            if parameter.name not in variable_names:
<<<<<<< HEAD
                raise ValueError('parameter configuration mismatch, please republish the tool to update')
=======
                raise ValueError("parameter configuration mismatch, please republish the tool to update")

        return True
>>>>>>> b6b1057a
<|MERGE_RESOLUTION|>--- conflicted
+++ resolved
@@ -43,10 +43,4 @@
 
         for parameter in tool_configurations:
             if parameter.name not in variable_names:
-<<<<<<< HEAD
-                raise ValueError('parameter configuration mismatch, please republish the tool to update')
-=======
-                raise ValueError("parameter configuration mismatch, please republish the tool to update")
-
-        return True
->>>>>>> b6b1057a
+                raise ValueError('parameter configuration mismatch, please republish the tool to update')