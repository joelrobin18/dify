from abc import abstractmethod
from os import listdir, path
from typing import Any

from pydantic import Field

from core.entities.provider_entities import ProviderConfig
from core.helper.module_import_helper import load_single_subclass_from_source
from core.tools.entities.tool_entities import ToolProviderType
from core.tools.entities.values import ToolLabelEnum, default_tool_label_dict
from core.tools.errors import (
    ToolProviderNotFoundError,
)
from core.tools.provider.tool_provider import ToolProviderController
from core.tools.tool.builtin_tool import BuiltinTool
from core.tools.utils.yaml_utils import load_yaml_file


class BuiltinToolProviderController(ToolProviderController):
    tools: list[BuiltinTool] = Field(default_factory=list)

    def __init__(self, **data: Any) -> None:
        if self.provider_type in {ToolProviderType.API, ToolProviderType.APP}:
            super().__init__(**data)
            return

        # load provider yaml
        provider = self.__class__.__module__.split(".")[-1]
        yaml_path = path.join(path.dirname(path.realpath(__file__)), "builtin", provider, f"{provider}.yaml")
        try:
            provider_yaml = load_yaml_file(yaml_path, ignore_error=False)
        except Exception as e:
            raise ToolProviderNotFoundError(f"can not load provider yaml for {provider}: {e}")

        if "credentials_for_provider" in provider_yaml and provider_yaml["credentials_for_provider"] is not None:
            # set credentials name
            for credential_name in provider_yaml["credentials_for_provider"]:
                provider_yaml["credentials_for_provider"][credential_name]["name"] = credential_name

<<<<<<< HEAD
        super().__init__(**{
            'identity': provider_yaml['identity'],
            'credentials_schema': provider_yaml.get('credentials_for_provider', {}) or {},
        })
=======
        super().__init__(
            **{
                "identity": provider_yaml["identity"],
                "credentials_schema": provider_yaml.get("credentials_for_provider", None),
            }
        )
>>>>>>> b6b1057a

    def _get_builtin_tools(self) -> list[BuiltinTool]:
        """
        returns a list of tools that the provider can provide

        :return: list of tools
        """
        if self.tools:
            return self.tools

        provider = self.identity.name
        tool_path = path.join(path.dirname(path.realpath(__file__)), "builtin", provider, "tools")
        # get all the yaml files in the tool path
        tool_files = list(filter(lambda x: x.endswith(".yaml") and not x.startswith("__"), listdir(tool_path)))
        tools = []
        for tool_file in tool_files:
            # get tool name
            tool_name = tool_file.split(".")[0]
            tool = load_yaml_file(path.join(tool_path, tool_file), ignore_error=False)

            # get tool class, import the module
            assistant_tool_class = load_single_subclass_from_source(
                module_name=f"core.tools.provider.builtin.{provider}.tools.{tool_name}",
                script_path=path.join(
                    path.dirname(path.realpath(__file__)), "builtin", provider, "tools", f"{tool_name}.py"
                ),
                parent_type=BuiltinTool,
            )
            tool["identity"]["provider"] = provider
            tools.append(assistant_tool_class(**tool))

        self.tools = tools
        return tools
<<<<<<< HEAD
    
    def get_credentials_schema(self) -> dict[str, ProviderConfig]:
=======

    def get_credentials_schema(self) -> dict[str, ToolProviderCredentials]:
>>>>>>> b6b1057a
        """
        returns the credentials schema of the provider

        :return: the credentials schema
        """
        if not self.credentials_schema:
            return {}

        return self.credentials_schema.copy()

    def get_tools(self) -> list[BuiltinTool]:
        """
        returns a list of tools that the provider can provide

        :return: list of tools
        """
        return self._get_builtin_tools()
<<<<<<< HEAD
    
    def get_tool(self, tool_name: str) -> BuiltinTool | None:
=======

    def get_tool(self, tool_name: str) -> Tool:
>>>>>>> b6b1057a
        """
        returns the tool that the provider can provide
        """
        return next(filter(lambda x: x.identity.name == tool_name, self.get_tools()), None)

<<<<<<< HEAD
=======
    def get_parameters(self, tool_name: str) -> list[ToolParameter]:
        """
        returns the parameters of the tool

        :param tool_name: the name of the tool, defined in `get_tools`
        :return: list of parameters
        """
        tool = next(filter(lambda x: x.identity.name == tool_name, self.get_tools()), None)
        if tool is None:
            raise ToolNotFoundError(f"tool {tool_name} not found")
        return tool.parameters

>>>>>>> b6b1057a
    @property
    def need_credentials(self) -> bool:
        """
        returns whether the provider needs credentials

        :return: whether the provider needs credentials
        """
        return self.credentials_schema is not None and len(self.credentials_schema) != 0

    @property
    def provider_type(self) -> ToolProviderType:
        """
        returns the type of the provider

        :return: type of the provider
        """
        return ToolProviderType.BUILT_IN

    @property
    def tool_labels(self) -> list[str]:
        """
        returns the labels of the provider

        :return: labels of the provider
        """
        label_enums = self._get_tool_labels()
        return [default_tool_label_dict[label].name for label in label_enums]

    def _get_tool_labels(self) -> list[ToolLabelEnum]:
        """
        returns the labels of the provider
        """
        return self.identity.tags or []
<<<<<<< HEAD
    
=======

    def validate_parameters(self, tool_id: int, tool_name: str, tool_parameters: dict[str, Any]) -> None:
        """
        validate the parameters of the tool and set the default value if needed

        :param tool_name: the name of the tool, defined in `get_tools`
        :param tool_parameters: the parameters of the tool
        """
        tool_parameters_schema = self.get_parameters(tool_name)

        tool_parameters_need_to_validate: dict[str, ToolParameter] = {}
        for parameter in tool_parameters_schema:
            tool_parameters_need_to_validate[parameter.name] = parameter

        for parameter in tool_parameters:
            if parameter not in tool_parameters_need_to_validate:
                raise ToolParameterValidationError(f"parameter {parameter} not found in tool {tool_name}")

            # check type
            parameter_schema = tool_parameters_need_to_validate[parameter]
            if parameter_schema.type == ToolParameter.ToolParameterType.STRING:
                if not isinstance(tool_parameters[parameter], str):
                    raise ToolParameterValidationError(f"parameter {parameter} should be string")

            elif parameter_schema.type == ToolParameter.ToolParameterType.NUMBER:
                if not isinstance(tool_parameters[parameter], int | float):
                    raise ToolParameterValidationError(f"parameter {parameter} should be number")

                if parameter_schema.min is not None and tool_parameters[parameter] < parameter_schema.min:
                    raise ToolParameterValidationError(
                        f"parameter {parameter} should be greater than {parameter_schema.min}"
                    )

                if parameter_schema.max is not None and tool_parameters[parameter] > parameter_schema.max:
                    raise ToolParameterValidationError(
                        f"parameter {parameter} should be less than {parameter_schema.max}"
                    )

            elif parameter_schema.type == ToolParameter.ToolParameterType.BOOLEAN:
                if not isinstance(tool_parameters[parameter], bool):
                    raise ToolParameterValidationError(f"parameter {parameter} should be boolean")

            elif parameter_schema.type == ToolParameter.ToolParameterType.SELECT:
                if not isinstance(tool_parameters[parameter], str):
                    raise ToolParameterValidationError(f"parameter {parameter} should be string")

                options = parameter_schema.options
                if not isinstance(options, list):
                    raise ToolParameterValidationError(f"parameter {parameter} options should be list")

                if tool_parameters[parameter] not in [x.value for x in options]:
                    raise ToolParameterValidationError(f"parameter {parameter} should be one of {options}")

            tool_parameters_need_to_validate.pop(parameter)

        for parameter in tool_parameters_need_to_validate:
            parameter_schema = tool_parameters_need_to_validate[parameter]
            if parameter_schema.required:
                raise ToolParameterValidationError(f"parameter {parameter} is required")

            # the parameter is not set currently, set the default value if needed
            if parameter_schema.default is not None:
                default_value = ToolParameterConverter.cast_parameter_by_type(
                    parameter_schema.default, parameter_schema.type
                )
                tool_parameters[parameter] = default_value

>>>>>>> b6b1057a
    def validate_credentials(self, credentials: dict[str, Any]) -> None:
        """
        validate the credentials of the provider

        :param tool_name: the name of the tool, defined in `get_tools`
        :param credentials: the credentials of the tool
        """
        # validate credentials format
        self.validate_credentials_format(credentials)

        # validate credentials
        self._validate_credentials(credentials)

    @abstractmethod
    def _validate_credentials(self, credentials: dict[str, Any]) -> None:
        """
        validate the credentials of the provider

        :param tool_name: the name of the tool, defined in `get_tools`
        :param credentials: the credentials of the tool
        """
        pass<|MERGE_RESOLUTION|>--- conflicted
+++ resolved
@@ -37,19 +37,10 @@
             for credential_name in provider_yaml["credentials_for_provider"]:
                 provider_yaml["credentials_for_provider"][credential_name]["name"] = credential_name
 
-<<<<<<< HEAD
         super().__init__(**{
             'identity': provider_yaml['identity'],
             'credentials_schema': provider_yaml.get('credentials_for_provider', {}) or {},
         })
-=======
-        super().__init__(
-            **{
-                "identity": provider_yaml["identity"],
-                "credentials_schema": provider_yaml.get("credentials_for_provider", None),
-            }
-        )
->>>>>>> b6b1057a
 
     def _get_builtin_tools(self) -> list[BuiltinTool]:
         """
@@ -83,13 +74,8 @@
 
         self.tools = tools
         return tools
-<<<<<<< HEAD
     
     def get_credentials_schema(self) -> dict[str, ProviderConfig]:
-=======
-
-    def get_credentials_schema(self) -> dict[str, ToolProviderCredentials]:
->>>>>>> b6b1057a
         """
         returns the credentials schema of the provider
 
@@ -107,33 +93,13 @@
         :return: list of tools
         """
         return self._get_builtin_tools()
-<<<<<<< HEAD
     
     def get_tool(self, tool_name: str) -> BuiltinTool | None:
-=======
-
-    def get_tool(self, tool_name: str) -> Tool:
->>>>>>> b6b1057a
         """
         returns the tool that the provider can provide
         """
         return next(filter(lambda x: x.identity.name == tool_name, self.get_tools()), None)
 
-<<<<<<< HEAD
-=======
-    def get_parameters(self, tool_name: str) -> list[ToolParameter]:
-        """
-        returns the parameters of the tool
-
-        :param tool_name: the name of the tool, defined in `get_tools`
-        :return: list of parameters
-        """
-        tool = next(filter(lambda x: x.identity.name == tool_name, self.get_tools()), None)
-        if tool is None:
-            raise ToolNotFoundError(f"tool {tool_name} not found")
-        return tool.parameters
-
->>>>>>> b6b1057a
     @property
     def need_credentials(self) -> bool:
         """
@@ -167,77 +133,7 @@
         returns the labels of the provider
         """
         return self.identity.tags or []
-<<<<<<< HEAD
     
-=======
-
-    def validate_parameters(self, tool_id: int, tool_name: str, tool_parameters: dict[str, Any]) -> None:
-        """
-        validate the parameters of the tool and set the default value if needed
-
-        :param tool_name: the name of the tool, defined in `get_tools`
-        :param tool_parameters: the parameters of the tool
-        """
-        tool_parameters_schema = self.get_parameters(tool_name)
-
-        tool_parameters_need_to_validate: dict[str, ToolParameter] = {}
-        for parameter in tool_parameters_schema:
-            tool_parameters_need_to_validate[parameter.name] = parameter
-
-        for parameter in tool_parameters:
-            if parameter not in tool_parameters_need_to_validate:
-                raise ToolParameterValidationError(f"parameter {parameter} not found in tool {tool_name}")
-
-            # check type
-            parameter_schema = tool_parameters_need_to_validate[parameter]
-            if parameter_schema.type == ToolParameter.ToolParameterType.STRING:
-                if not isinstance(tool_parameters[parameter], str):
-                    raise ToolParameterValidationError(f"parameter {parameter} should be string")
-
-            elif parameter_schema.type == ToolParameter.ToolParameterType.NUMBER:
-                if not isinstance(tool_parameters[parameter], int | float):
-                    raise ToolParameterValidationError(f"parameter {parameter} should be number")
-
-                if parameter_schema.min is not None and tool_parameters[parameter] < parameter_schema.min:
-                    raise ToolParameterValidationError(
-                        f"parameter {parameter} should be greater than {parameter_schema.min}"
-                    )
-
-                if parameter_schema.max is not None and tool_parameters[parameter] > parameter_schema.max:
-                    raise ToolParameterValidationError(
-                        f"parameter {parameter} should be less than {parameter_schema.max}"
-                    )
-
-            elif parameter_schema.type == ToolParameter.ToolParameterType.BOOLEAN:
-                if not isinstance(tool_parameters[parameter], bool):
-                    raise ToolParameterValidationError(f"parameter {parameter} should be boolean")
-
-            elif parameter_schema.type == ToolParameter.ToolParameterType.SELECT:
-                if not isinstance(tool_parameters[parameter], str):
-                    raise ToolParameterValidationError(f"parameter {parameter} should be string")
-
-                options = parameter_schema.options
-                if not isinstance(options, list):
-                    raise ToolParameterValidationError(f"parameter {parameter} options should be list")
-
-                if tool_parameters[parameter] not in [x.value for x in options]:
-                    raise ToolParameterValidationError(f"parameter {parameter} should be one of {options}")
-
-            tool_parameters_need_to_validate.pop(parameter)
-
-        for parameter in tool_parameters_need_to_validate:
-            parameter_schema = tool_parameters_need_to_validate[parameter]
-            if parameter_schema.required:
-                raise ToolParameterValidationError(f"parameter {parameter} is required")
-
-            # the parameter is not set currently, set the default value if needed
-            if parameter_schema.default is not None:
-                default_value = ToolParameterConverter.cast_parameter_by_type(
-                    parameter_schema.default, parameter_schema.type
-                )
-                tool_parameters[parameter] = default_value
-
->>>>>>> b6b1057a
     def validate_credentials(self, credentials: dict[str, Any]) -> None:
         """
         validate the credentials of the provider
