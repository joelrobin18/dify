--- conflicted
+++ resolved
@@ -198,15 +198,8 @@
 
     @classmethod
     def get_enterprise_application_title(cls):
-<<<<<<< HEAD
-        branding = cls.get_system_features().get("branding", None)
-        application_title = "Dify"
-        if branding and branding.get("enabled", False):
-            application_title = branding.get("application_title", "Dify")
-=======
         branding = cls.get_system_features().branding
         application_title = "Dify"
         if branding.enabled:
             application_title = branding.application_title
->>>>>>> d38f2cb3
         return application_title