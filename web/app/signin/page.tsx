'use client'
<<<<<<< HEAD
import cn from 'classnames'
=======
import React, { useEffect, useState } from 'react'
>>>>>>> 12e55b2c
import Script from 'next/script'
import { useSystemFeaturesStore } from '../components/system-features-initor/store'
import Forms from './forms'
import Header from './_header'
import style from './page.module.css'
import UserSSOForm from './userSSOForm'
import cn from '@/utils/classnames'
import { IS_CE_EDITION } from '@/config'

const SignIn = () => {
  const { systemFeatures } = useSystemFeaturesStore()

  return (
    <>
      {!IS_CE_EDITION && (
        <>
          <Script strategy="beforeInteractive" async src={'https://www.googletagmanager.com/gtag/js?id=AW-11217955271'}></Script>
          <Script
            id="ga-monitor-register"
            dangerouslySetInnerHTML={{
              __html: `
window.dataLayer2 = window.dataLayer2 || [];
function gtag(){dataLayer2.push(arguments);}
gtag('js', new Date());
gtag('config', 'AW-11217955271"');
        `,
            }}
          >
          </Script>
        </>
      )}
      <div className={cn(
        style.background,
        'flex w-full min-h-screen',
        'sm:p-4 lg:p-8',
        'gap-x-20',
        'justify-center lg:justify-start',
      )}>
        <div className={
          cn(
            'flex w-full flex-col bg-white shadow rounded-2xl shrink-0',
            'space-between',
          )
        }>
          <Header />

          {!systemFeatures.sso_enforced_for_signin && (
            <>
              <Forms />
              <div className='px-8 py-6 text-sm font-normal text-gray-500'>
                © {new Date().getFullYear()} LangGenius, Inc. All rights reserved.
              </div>
            </>
          )}

          {systemFeatures.sso_enforced_for_signin && (
            <UserSSOForm protocol={systemFeatures.sso_enforced_for_signin_protocol} />
          )}
        </div>

      </div>

    </>
  )
}

export default SignIn<|MERGE_RESOLUTION|>--- conflicted
+++ resolved
@@ -1,9 +1,5 @@
 'use client'
-<<<<<<< HEAD
-import cn from 'classnames'
-=======
-import React, { useEffect, useState } from 'react'
->>>>>>> 12e55b2c
+import React from 'react'
 import Script from 'next/script'
 import { useSystemFeaturesStore } from '../components/system-features-initor/store'
 import Forms from './forms'
