'use client'
import type { FC } from 'react'
import React, { useCallback, useEffect, useState } from 'react'
import {
  RiArrowDownDoubleLine,
} from '@remixicon/react'
import { useTranslation } from 'react-i18next'
import { usePathname } from 'next/navigation'
import { useBoolean } from 'ahooks'
import type { LangFuseConfig, LangSmithConfig, OpikConfig } from './type'
import { TracingProvider } from './type'
import TracingIcon from './tracing-icon'
import ConfigButton from './config-button'
<<<<<<< HEAD
=======
import cn from '@/utils/classnames'
>>>>>>> 363c46ac
import { LangfuseIcon, LangsmithIcon, OpikIcon } from '@/app/components/base/icons/src/public/tracing'
import Indicator from '@/app/components/header/indicator'
import { fetchTracingConfig as doFetchTracingConfig, fetchTracingStatus, updateTracingStatus } from '@/service/apps'
import type { TracingStatus } from '@/models/app'
import Toast from '@/app/components/base/toast'
import { useAppContext } from '@/context/app-context'
import Loading from '@/app/components/base/loading'
import Divider from '@/app/components/base/divider'
<<<<<<< HEAD
import cn from '@/utils/classnames'
=======
>>>>>>> 363c46ac

const I18N_PREFIX = 'app.tracing'

const Title = ({
  className,
}: {
  className?: string
}) => {
  const { t } = useTranslation()

  return (
    <div className={cn('flex items-center system-xl-semibold text-text-primary', className)}>
      {t('common.appMenus.overview')}
    </div>
  )
}
const Panel: FC = () => {
  const { t } = useTranslation()
  const pathname = usePathname()
  const matched = pathname.match(/\/app\/([^/]+)/)
  const appId = (matched?.length && matched[1]) ? matched[1] : ''
  const { isCurrentWorkspaceEditor } = useAppContext()
  const readOnly = !isCurrentWorkspaceEditor

  const [isLoaded, {
    setTrue: setLoaded,
  }] = useBoolean(false)

  const [tracingStatus, setTracingStatus] = useState<TracingStatus | null>(null)
  const enabled = tracingStatus?.enabled || false
  const handleTracingStatusChange = async (tracingStatus: TracingStatus, noToast?: boolean) => {
    await updateTracingStatus({ appId, body: tracingStatus })
    setTracingStatus(tracingStatus)
    if (!noToast) {
      Toast.notify({
        type: 'success',
        message: t('common.api.success'),
      })
    }
  }

  const handleTracingEnabledChange = (enabled: boolean) => {
    handleTracingStatusChange({
      tracing_provider: tracingStatus?.tracing_provider || null,
      enabled,
    })
  }
  const handleChooseProvider = (provider: TracingProvider) => {
    handleTracingStatusChange({
      tracing_provider: provider,
      enabled: true,
    })
  }
  const inUseTracingProvider: TracingProvider | null = tracingStatus?.tracing_provider || null

  const InUseProviderIcon
    = inUseTracingProvider === TracingProvider.langSmith
      ? LangsmithIcon
      : inUseTracingProvider === TracingProvider.langfuse
        ? LangfuseIcon
<<<<<<< HEAD
        : OpikIcon
=======
        : inUseTracingProvider === TracingProvider.opik
          ? OpikIcon
          : null
>>>>>>> 363c46ac

  const [langSmithConfig, setLangSmithConfig] = useState<LangSmithConfig | null>(null)
  const [langFuseConfig, setLangFuseConfig] = useState<LangFuseConfig | null>(null)
  const [opikConfig, setOpikConfig] = useState<OpikConfig | null>(null)
  const hasConfiguredTracing = !!(langSmithConfig || langFuseConfig || opikConfig)

  const fetchTracingConfig = async () => {
    const { tracing_config: langSmithConfig, has_not_configured: langSmithHasNotConfig } = await doFetchTracingConfig({ appId, provider: TracingProvider.langSmith })
    if (!langSmithHasNotConfig)
      setLangSmithConfig(langSmithConfig as LangSmithConfig)
    const { tracing_config: langFuseConfig, has_not_configured: langFuseHasNotConfig } = await doFetchTracingConfig({ appId, provider: TracingProvider.langfuse })
    if (!langFuseHasNotConfig)
      setLangFuseConfig(langFuseConfig as LangFuseConfig)
    const { tracing_config: opikConfig, has_not_configured: OpikHasNotConfig } = await doFetchTracingConfig({ appId, provider: TracingProvider.opik })
    if (!OpikHasNotConfig)
      setOpikConfig(opikConfig as OpikConfig)
  }

  const handleTracingConfigUpdated = async (provider: TracingProvider) => {
    // call api to hide secret key value
    const { tracing_config } = await doFetchTracingConfig({ appId, provider })
    if (provider === TracingProvider.langSmith)
      setLangSmithConfig(tracing_config as LangSmithConfig)
    else if (provider === TracingProvider.langfuse)
      setLangFuseConfig(tracing_config as LangFuseConfig)
    else if (provider === TracingProvider.opik)
      setOpikConfig(tracing_config as OpikConfig)
  }

  const handleTracingConfigRemoved = (provider: TracingProvider) => {
    if (provider === TracingProvider.langSmith)
      setLangSmithConfig(null)
    else if (provider === TracingProvider.langfuse)
      setLangFuseConfig(null)
    else if (provider === TracingProvider.opik)
      setOpikConfig(null)
    if (provider === inUseTracingProvider) {
      handleTracingStatusChange({
        enabled: false,
        tracing_provider: null,
      }, true)
    }
  }

  useEffect(() => {
    (async () => {
      const tracingStatus = await fetchTracingStatus({ appId })
      setTracingStatus(tracingStatus)
      await fetchTracingConfig()
      setLoaded()
    })()
    // eslint-disable-next-line react-hooks/exhaustive-deps
  }, [])

  const [controlShowPopup, setControlShowPopup] = useState<number>(0)
  const showPopup = useCallback(() => {
    setControlShowPopup(Date.now())
  }, [setControlShowPopup])
  if (!isLoaded) {
    return (
      <div className='flex items-center justify-between mb-3'>
        <Title className='h-[41px]' />
        <div className='w-[200px]'>
          <Loading />
        </div>
      </div>
    )
  }

  return (
    <div className={cn('mb-3 flex justify-between items-center')}>
      <Title className='h-[41px]' />
      <div
        className={cn(
          'flex items-center p-2 rounded-xl bg-background-default-dodge border-t border-l-[0.5px] border-effects-highlight shadow-xs cursor-pointer hover:bg-background-default-lighter hover:border-effects-highlight-lightmode-off',
          controlShowPopup && 'bg-background-default-lighter border-effects-highlight-lightmode-off',
        )}
        onClick={showPopup}
      >
        {!inUseTracingProvider && (
          <>
            <TracingIcon size='md' />
            <div className='mx-2 system-sm-semibold text-text-secondary'>{t(`${I18N_PREFIX}.title`)}</div>
            <div className='flex items-center' onClick={e => e.stopPropagation()}>
              <ConfigButton
                appId={appId}
                readOnly={readOnly}
                hasConfigured={false}
                enabled={enabled}
                onStatusChange={handleTracingEnabledChange}
                chosenProvider={inUseTracingProvider}
                onChooseProvider={handleChooseProvider}
                langSmithConfig={langSmithConfig}
                langFuseConfig={langFuseConfig}
                opikConfig={opikConfig}
                onConfigUpdated={handleTracingConfigUpdated}
                onConfigRemoved={handleTracingConfigRemoved}
                controlShowPopup={controlShowPopup}
              />
<<<<<<< HEAD
            </div>
            <Divider type='vertical' className='h-3.5' />
            <div className='p-1 rounded-md'>
              <RiArrowDownDoubleLine className='w-4 h-4 text-text-tertiary' />
            </div>
=======
            </div>
            <Divider type='vertical' className='h-3.5' />
            <div className='p-1 rounded-md'>
              <RiArrowDownDoubleLine className='w-4 h-4 text-text-tertiary' />
            </div>
>>>>>>> 363c46ac
          </>
        )}
        {hasConfiguredTracing && (
          <>
            <div className='ml-4 mr-1 flex items-center'>
              <Indicator color={enabled ? 'green' : 'gray'} />
              <div className='ml-1.5 system-xs-semibold-uppercase text-text-tertiary'>
                {t(`${I18N_PREFIX}.${enabled ? 'enabled' : 'disabled'}`)}
              </div>
            </div>
            <InUseProviderIcon className='ml-1 h-4' />
            <Divider type='vertical' className='h-3.5' />
            <div className='flex items-center' onClick={e => e.stopPropagation()}>
              <ConfigButton
                appId={appId}
                readOnly={readOnly}
                hasConfigured
                className='ml-2'
                enabled={enabled}
                onStatusChange={handleTracingEnabledChange}
                chosenProvider={inUseTracingProvider}
                onChooseProvider={handleChooseProvider}
                langSmithConfig={langSmithConfig}
                langFuseConfig={langFuseConfig}
                opikConfig={opikConfig}
                onConfigUpdated={handleTracingConfigUpdated}
                onConfigRemoved={handleTracingConfigRemoved}
                controlShowPopup={controlShowPopup}
              />
            </div>
          </>
        )}
<<<<<<< HEAD
      </div>
    </div>
=======
      </div >
    </div >
>>>>>>> 363c46ac
  )
}
export default React.memo(Panel)<|MERGE_RESOLUTION|>--- conflicted
+++ resolved
@@ -11,10 +11,7 @@
 import { TracingProvider } from './type'
 import TracingIcon from './tracing-icon'
 import ConfigButton from './config-button'
-<<<<<<< HEAD
-=======
 import cn from '@/utils/classnames'
->>>>>>> 363c46ac
 import { LangfuseIcon, LangsmithIcon, OpikIcon } from '@/app/components/base/icons/src/public/tracing'
 import Indicator from '@/app/components/header/indicator'
 import { fetchTracingConfig as doFetchTracingConfig, fetchTracingStatus, updateTracingStatus } from '@/service/apps'
@@ -23,10 +20,6 @@
 import { useAppContext } from '@/context/app-context'
 import Loading from '@/app/components/base/loading'
 import Divider from '@/app/components/base/divider'
-<<<<<<< HEAD
-import cn from '@/utils/classnames'
-=======
->>>>>>> 363c46ac
 
 const I18N_PREFIX = 'app.tracing'
 
@@ -87,13 +80,7 @@
       ? LangsmithIcon
       : inUseTracingProvider === TracingProvider.langfuse
         ? LangfuseIcon
-<<<<<<< HEAD
         : OpikIcon
-=======
-        : inUseTracingProvider === TracingProvider.opik
-          ? OpikIcon
-          : null
->>>>>>> 363c46ac
 
   const [langSmithConfig, setLangSmithConfig] = useState<LangSmithConfig | null>(null)
   const [langFuseConfig, setLangFuseConfig] = useState<LangFuseConfig | null>(null)
@@ -193,19 +180,11 @@
                 onConfigRemoved={handleTracingConfigRemoved}
                 controlShowPopup={controlShowPopup}
               />
-<<<<<<< HEAD
             </div>
             <Divider type='vertical' className='h-3.5' />
             <div className='p-1 rounded-md'>
               <RiArrowDownDoubleLine className='w-4 h-4 text-text-tertiary' />
             </div>
-=======
-            </div>
-            <Divider type='vertical' className='h-3.5' />
-            <div className='p-1 rounded-md'>
-              <RiArrowDownDoubleLine className='w-4 h-4 text-text-tertiary' />
-            </div>
->>>>>>> 363c46ac
           </>
         )}
         {hasConfiguredTracing && (
@@ -238,13 +217,8 @@
             </div>
           </>
         )}
-<<<<<<< HEAD
       </div>
     </div>
-=======
-      </div >
-    </div >
->>>>>>> 363c46ac
   )
 }
 export default React.memo(Panel)