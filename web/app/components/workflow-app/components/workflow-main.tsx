import {
  useCallback,
  useMemo,
} from 'react'
import { useFeaturesStore } from '@/app/components/base/features/hooks'
import { WorkflowWithInnerContext } from '@/app/components/workflow'
import type { WorkflowProps } from '@/app/components/workflow'
import WorkflowChildren from './workflow-children'
import {
<<<<<<< HEAD
  useAvailableNodesMetaData,
  useDSL,
  useGetRunAndTraceUrl,
=======
  useConfigsMap,
  useInspectVarsCrud,
>>>>>>> 68f41bba
  useNodesSyncDraft,
  useSetWorkflowVarsWithValue,
  useWorkflowRefreshDraft,
  useWorkflowRun,
  useWorkflowStartRun,
} from '../hooks'
import { useWorkflowStore } from '@/app/components/workflow/store'

type WorkflowMainProps = Pick<WorkflowProps, 'nodes' | 'edges' | 'viewport'>
const WorkflowMain = ({
  nodes,
  edges,
  viewport,
}: WorkflowMainProps) => {
  const featuresStore = useFeaturesStore()
  const workflowStore = useWorkflowStore()

  const handleWorkflowDataUpdate = useCallback((payload: any) => {
    const {
      features,
      conversation_variables,
      environment_variables,
    } = payload
    if (features && featuresStore) {
      const { setFeatures } = featuresStore.getState()

      setFeatures(features)
    }
    if (conversation_variables) {
      const { setConversationVariables } = workflowStore.getState()
      setConversationVariables(conversation_variables)
    }
    if (environment_variables) {
      const { setEnvironmentVariables } = workflowStore.getState()
      setEnvironmentVariables(environment_variables)
    }
  }, [featuresStore, workflowStore])

  const {
    doSyncWorkflowDraft,
    syncWorkflowDraftWhenPageClose,
  } = useNodesSyncDraft()
  const { handleRefreshWorkflowDraft } = useWorkflowRefreshDraft()
  const {
    handleBackupDraft,
    handleLoadBackupDraft,
    handleRestoreFromPublishedWorkflow,
    handleRun,
    handleStopRun,
  } = useWorkflowRun()
  const {
    handleStartWorkflowRun,
    handleWorkflowStartRunInChatflow,
    handleWorkflowStartRunInWorkflow,
  } = useWorkflowStartRun()
<<<<<<< HEAD
  const availableNodesMetaData = useAvailableNodesMetaData()
  const { getWorkflowRunAndTraceUrl } = useGetRunAndTraceUrl()
  const {
    exportCheck,
    handleExportDSL,
  } = useDSL()
=======
  const { fetchInspectVars } = useSetWorkflowVarsWithValue()
  const {
    hasNodeInspectVars,
    hasSetInspectVar,
    fetchInspectVarValue,
    editInspectVarValue,
    renameInspectVarName,
    appendNodeInspectVars,
    deleteInspectVar,
    deleteNodeInspectorVars,
    deleteAllInspectorVars,
    isInspectVarEdited,
    resetToLastRunVar,
    invalidateSysVarValues,
    resetConversationVar,
    invalidateConversationVarValues,
  } = useInspectVarsCrud()
  const configsMap = useConfigsMap()
>>>>>>> 68f41bba

  const hooksStore = useMemo(() => {
    return {
      syncWorkflowDraftWhenPageClose,
      doSyncWorkflowDraft,
      handleRefreshWorkflowDraft,
      handleBackupDraft,
      handleLoadBackupDraft,
      handleRestoreFromPublishedWorkflow,
      handleRun,
      handleStopRun,
      handleStartWorkflowRun,
      handleWorkflowStartRunInChatflow,
      handleWorkflowStartRunInWorkflow,
<<<<<<< HEAD
      availableNodesMetaData,
      getWorkflowRunAndTraceUrl,
      exportCheck,
      handleExportDSL,
=======
      fetchInspectVars,
      hasNodeInspectVars,
      hasSetInspectVar,
      fetchInspectVarValue,
      editInspectVarValue,
      renameInspectVarName,
      appendNodeInspectVars,
      deleteInspectVar,
      deleteNodeInspectorVars,
      deleteAllInspectorVars,
      isInspectVarEdited,
      resetToLastRunVar,
      invalidateSysVarValues,
      resetConversationVar,
      invalidateConversationVarValues,
      configsMap,
>>>>>>> 68f41bba
    }
  }, [
    syncWorkflowDraftWhenPageClose,
    doSyncWorkflowDraft,
    handleRefreshWorkflowDraft,
    handleBackupDraft,
    handleLoadBackupDraft,
    handleRestoreFromPublishedWorkflow,
    handleRun,
    handleStopRun,
    handleStartWorkflowRun,
    handleWorkflowStartRunInChatflow,
    handleWorkflowStartRunInWorkflow,
<<<<<<< HEAD
    availableNodesMetaData,
    getWorkflowRunAndTraceUrl,
    exportCheck,
    handleExportDSL,
=======
    fetchInspectVars,
    hasNodeInspectVars,
    hasSetInspectVar,
    fetchInspectVarValue,
    editInspectVarValue,
    renameInspectVarName,
    appendNodeInspectVars,
    deleteInspectVar,
    deleteNodeInspectorVars,
    deleteAllInspectorVars,
    isInspectVarEdited,
    resetToLastRunVar,
    invalidateSysVarValues,
    resetConversationVar,
    invalidateConversationVarValues,
    configsMap,
>>>>>>> 68f41bba
  ])

  return (
    <WorkflowWithInnerContext
      nodes={nodes}
      edges={edges}
      viewport={viewport}
      onWorkflowDataUpdate={handleWorkflowDataUpdate}
      hooksStore={hooksStore as any}
    >
      <WorkflowChildren />
    </WorkflowWithInnerContext>
  )
}

export default WorkflowMain<|MERGE_RESOLUTION|>--- conflicted
+++ resolved
@@ -7,14 +7,11 @@
 import type { WorkflowProps } from '@/app/components/workflow'
 import WorkflowChildren from './workflow-children'
 import {
-<<<<<<< HEAD
   useAvailableNodesMetaData,
+  useConfigsMap,
   useDSL,
   useGetRunAndTraceUrl,
-=======
-  useConfigsMap,
   useInspectVarsCrud,
->>>>>>> 68f41bba
   useNodesSyncDraft,
   useSetWorkflowVarsWithValue,
   useWorkflowRefreshDraft,
@@ -70,14 +67,12 @@
     handleWorkflowStartRunInChatflow,
     handleWorkflowStartRunInWorkflow,
   } = useWorkflowStartRun()
-<<<<<<< HEAD
   const availableNodesMetaData = useAvailableNodesMetaData()
   const { getWorkflowRunAndTraceUrl } = useGetRunAndTraceUrl()
   const {
     exportCheck,
     handleExportDSL,
   } = useDSL()
-=======
   const { fetchInspectVars } = useSetWorkflowVarsWithValue()
   const {
     hasNodeInspectVars,
@@ -96,7 +91,6 @@
     invalidateConversationVarValues,
   } = useInspectVarsCrud()
   const configsMap = useConfigsMap()
->>>>>>> 68f41bba
 
   const hooksStore = useMemo(() => {
     return {
@@ -111,12 +105,10 @@
       handleStartWorkflowRun,
       handleWorkflowStartRunInChatflow,
       handleWorkflowStartRunInWorkflow,
-<<<<<<< HEAD
       availableNodesMetaData,
       getWorkflowRunAndTraceUrl,
       exportCheck,
       handleExportDSL,
-=======
       fetchInspectVars,
       hasNodeInspectVars,
       hasSetInspectVar,
@@ -133,7 +125,6 @@
       resetConversationVar,
       invalidateConversationVarValues,
       configsMap,
->>>>>>> 68f41bba
     }
   }, [
     syncWorkflowDraftWhenPageClose,
@@ -147,12 +138,10 @@
     handleStartWorkflowRun,
     handleWorkflowStartRunInChatflow,
     handleWorkflowStartRunInWorkflow,
-<<<<<<< HEAD
     availableNodesMetaData,
     getWorkflowRunAndTraceUrl,
     exportCheck,
     handleExportDSL,
-=======
     fetchInspectVars,
     hasNodeInspectVars,
     hasSetInspectVar,
@@ -169,7 +158,6 @@
     resetConversationVar,
     invalidateConversationVarValues,
     configsMap,
->>>>>>> 68f41bba
   ])
 
   return (
