--- conflicted
+++ resolved
@@ -71,11 +71,7 @@
   })
   const memorizedOptions = useMemo(() => {
     return options?.filter((option) => {
-<<<<<<< HEAD
-      if (!option.show_on || option.show_on.length === 0)
-=======
       if (!option.show_on?.length)
->>>>>>> 4c65a809
         return true
 
       return option.show_on.every((condition) => {
