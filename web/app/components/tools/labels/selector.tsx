--- conflicted
+++ resolved
@@ -101,11 +101,7 @@
                     checked={value.includes(label.name)}
                     onCheck={() => { }}
                   />
-<<<<<<< HEAD
-                  <div title={label.label} className='grow text-sm text-gray-700 leading-5 truncate'>{label.label}</div>
-=======
                   <div title={label.label} className='grow text-sm text-text-secondary leading-5 truncate'>{label.label}</div>
->>>>>>> 04054954
                 </div>
               ))}
               {!filteredLabelList.length && (
