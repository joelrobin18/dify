--- conflicted
+++ resolved
@@ -66,12 +66,9 @@
           onChange={onChange}
           itemWidth={itemWidth}
           isSupportFileVar={isSupportFileVar}
-<<<<<<< HEAD
+          zIndex={zIndex}
           showManageInputField={showManageRagInputFields}
           onManageInputField={() => setShowInputFieldDialog?.(true)}
-=======
-          zIndex={zIndex}
->>>>>>> d9eb5554
         />
       }
     </div >
