--- conflicted
+++ resolved
@@ -20,12 +20,8 @@
 import type { Field } from '@/app/components/workflow/nodes/llm/types'
 import { FILE_STRUCT } from '@/app/components/workflow/constants'
 import { noop } from 'lodash-es'
-<<<<<<< HEAD
-import { InputField } from '@/app/components/base/icons/src/vender/pipeline'
 import ManageInputField from './manage-input-field'
-=======
 import { VariableIconWithColor } from '@/app/components/workflow/nodes/_base/components/variable/variable-label'
->>>>>>> d8584dc0
 
 type ObjectChildrenProps = {
   nodeId: string
@@ -159,20 +155,11 @@
           onMouseDown={e => e.preventDefault()}
         >
           <div className='flex w-0 grow items-center'>
-<<<<<<< HEAD
-            {!isEnv && !isChatVar && !isLoopVar && !isRagVariable && <Variable02 className={cn('h-3.5 w-3.5 shrink-0 text-text-accent', isException && 'text-text-warning')} />}
-            {isEnv && <Env className='h-3.5 w-3.5 shrink-0 text-util-colors-violet-violet-600' />}
-            {isChatVar && <BubbleX className='h-3.5 w-3.5 shrink-0 text-util-colors-teal-teal-700' />}
-            {isLoopVar && <Loop className='h-3.5 w-3.5 shrink-0 text-util-colors-cyan-cyan-500' />}
-            {isRagVariable && <InputField className='h-3.5 w-3.5 shrink-0 text-text-accent' />}
-            {!isEnv && !isChatVar && !isRagVariable && (
-=======
             <VariableIconWithColor
               variableCategory={variableCategory}
               isExceptionVariable={isException}
             />
             {!isEnv && !isChatVar && (
->>>>>>> d8584dc0
               <div title={itemData.variable} className='system-sm-medium ml-1 w-0 grow truncate text-text-secondary'>{itemData.variable}</div>
             )}
             {isEnv && (
