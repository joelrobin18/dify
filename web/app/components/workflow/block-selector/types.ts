--- conflicted
+++ resolved
@@ -58,7 +58,7 @@
   parameters?: Record<string, any>
   enabled?: boolean
   extra?: Record<string, any>
-<<<<<<< HEAD
+  credential_id?: string
 }
 
 export type DataSourceItem = {
@@ -89,7 +89,4 @@
     }[]
   }
   is_authorized: boolean
-=======
-  credential_id?: string
->>>>>>> a4ef9009
 }