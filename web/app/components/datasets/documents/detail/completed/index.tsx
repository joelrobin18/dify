--- conflicted
+++ resolved
@@ -16,10 +16,7 @@
 import NewChildSegment from './new-child-segment'
 import FullScreenDrawer from './common/full-screen-drawer'
 import ChildSegmentDetail from './child-segment-detail'
-<<<<<<< HEAD
-=======
 import StatusItem from './status-item'
->>>>>>> df5fb6dc
 import Pagination from '@/app/components/base/pagination'
 import cn from '@/utils/classnames'
 import { formatNumber } from '@/utils/format'
@@ -28,11 +25,7 @@
 import { ToastContext } from '@/app/components/base/toast'
 import type { Item } from '@/app/components/base/select'
 import { SimpleSelect } from '@/app/components/base/select'
-<<<<<<< HEAD
-import { type ChildChunkDetail, ChuckingMode, type SegmentDetailModel, type SegmentUpdater } from '@/models/datasets'
-=======
 import { type ChildChunkDetail, ChunkingMode, type SegmentDetailModel, type SegmentUpdater } from '@/models/datasets'
->>>>>>> df5fb6dc
 import NewSegment from '@/app/components/datasets/documents/detail/new-segment'
 import { useEventEmitterContextContext } from '@/context/event-emitter'
 import Checkbox from '@/app/components/base/checkbox'
@@ -51,15 +44,6 @@
 import { useInvalid } from '@/service/use-base'
 
 const DEFAULT_LIMIT = 10
-<<<<<<< HEAD
-
-type SegmentListContextValue = {
-  isCollapsed: boolean
-  fullScreen: boolean
-  toggleFullScreen: (fullscreen?: boolean) => void
-}
-
-=======
 
 type CurrSegmentType = {
   segInfo?: SegmentDetailModel
@@ -80,23 +64,19 @@
   currChildChunk: CurrChildChunkType
 }
 
->>>>>>> df5fb6dc
 const SegmentListContext = createContext<SegmentListContextValue>({
   isCollapsed: true,
   fullScreen: false,
   toggleFullScreen: () => {},
-<<<<<<< HEAD
-=======
   currSegment: { showModal: false },
   currChildChunk: { showModal: false },
->>>>>>> df5fb6dc
 })
 
 export const useSegmentListContext = (selector: (value: SegmentListContextValue) => any) => {
   return useContextSelector(SegmentListContext, selector)
 }
 
-interface ICompletedProps {
+type ICompletedProps = {
   embeddingAvailable: boolean
   showNewSegmentModal: boolean
   onNewSegmentModalChange: (state: boolean) => void
@@ -116,12 +96,6 @@
 }) => {
   const { t } = useTranslation()
   const { notify } = useContext(ToastContext)
-<<<<<<< HEAD
-  const [datasetId = '', documentId = '', docForm, mode, parentMode] = useDocumentContext(s => [s.datasetId, s.documentId, s.docForm, s.mode, s.parentMode])
-  // the current segment id and whether to show the modal
-  const [currSegment, setCurrSegment] = useState<{ segInfo?: SegmentDetailModel; showModal: boolean; isEditMode?: boolean }>({ showModal: false })
-  const [currChildChunk, setCurrChildChunk] = useState<{ childChunkInfo?: ChildChunkDetail; showModal: boolean }>({ showModal: false })
-=======
   const datasetId = useDocumentContext(s => s.datasetId) || ''
   const documentId = useDocumentContext(s => s.documentId) || ''
   const docForm = useDocumentContext(s => s.docForm)
@@ -130,7 +104,6 @@
   // the current segment id and whether to show the modal
   const [currSegment, setCurrSegment] = useState<CurrSegmentType>({ showModal: false })
   const [currChildChunk, setCurrChildChunk] = useState<CurrChildChunkType>({ showModal: false })
->>>>>>> df5fb6dc
   const [currChunkId, setCurrChunkId] = useState('')
 
   const [inputValue, setInputValue] = useState<string>('') // the input value
@@ -150,14 +123,11 @@
   const segmentListRef = useRef<HTMLDivElement>(null)
   const childSegmentListRef = useRef<HTMLDivElement>(null)
   const needScrollToBottom = useRef(false)
-<<<<<<< HEAD
-=======
   const statusList = useRef<Item[]>([
     { value: 'all', name: t('datasetDocuments.list.index.all') },
     { value: 0, name: t('datasetDocuments.list.status.disabled') },
     { value: 1, name: t('datasetDocuments.list.status.enabled') },
   ])
->>>>>>> df5fb6dc
 
   const { run: handleSearch } = useDebounceFn(() => {
     setSearchValue(inputValue)
@@ -192,7 +162,6 @@
     currentPage === 0,
   )
   const invalidSegmentList = useInvalid(useSegmentListKey)
-<<<<<<< HEAD
 
   useEffect(() => {
     if (segmentListData) {
@@ -259,9 +228,9 @@
   }
 
   const onCloseSegmentDetail = useCallback(() => {
-    setCurrSegment({ ...currSegment, showModal: false })
+    setCurrSegment({ showModal: false })
     setFullScreen(false)
-  }, [currSegment])
+  }, [])
 
   const { mutateAsync: enableSegment } = useEnableSegment()
   const { mutateAsync: disableSegment } = useDisableSegment()
@@ -286,101 +255,6 @@
 
   const { mutateAsync: deleteSegment } = useDeleteSegment()
 
-=======
-
-  useEffect(() => {
-    if (segmentListData) {
-      setSegments(segmentListData.data || [])
-      if (segmentListData.total_pages < currentPage)
-        setCurrentPage(segmentListData.total_pages)
-    }
-    // eslint-disable-next-line react-hooks/exhaustive-deps
-  }, [segmentListData])
-
-  useEffect(() => {
-    if (segmentListRef.current && needScrollToBottom.current) {
-      segmentListRef.current.scrollTo({ top: segmentListRef.current.scrollHeight, behavior: 'smooth' })
-      needScrollToBottom.current = false
-    }
-  }, [segments])
-
-  const { isFetching: isLoadingChildSegmentList, data: childChunkListData } = useChildSegmentList(
-    {
-      datasetId,
-      documentId,
-      segmentId: segments[0]?.id || '',
-      params: {
-        page: currentPage,
-        limit,
-        keyword: searchValue,
-      },
-    },
-    !isFullDocMode || segments.length === 0 || currentPage === 0,
-  )
-  const invalidChildSegmentList = useInvalid(useChildSegmentListKey)
-
-  useEffect(() => {
-    if (childSegmentListRef.current && needScrollToBottom.current) {
-      childSegmentListRef.current.scrollTo({ top: childSegmentListRef.current.scrollHeight, behavior: 'smooth' })
-      needScrollToBottom.current = false
-    }
-  }, [childSegments])
-
-  useEffect(() => {
-    if (childChunkListData) {
-      setChildSegments(childChunkListData.data || [])
-      if (childChunkListData.total_pages < currentPage)
-        setCurrentPage(childChunkListData.total_pages)
-    }
-    // eslint-disable-next-line react-hooks/exhaustive-deps
-  }, [childChunkListData])
-
-  const resetList = useCallback(() => {
-    setSegments([])
-    setSelectedSegmentIds([])
-    invalidSegmentList()
-    // eslint-disable-next-line react-hooks/exhaustive-deps
-  }, [])
-
-  const resetChildList = useCallback(() => {
-    setChildSegments([])
-    invalidChildSegmentList()
-    // eslint-disable-next-line react-hooks/exhaustive-deps
-  }, [])
-
-  const onClickCard = (detail: SegmentDetailModel, isEditMode = false) => {
-    setCurrSegment({ segInfo: detail, showModal: true, isEditMode })
-  }
-
-  const onCloseSegmentDetail = useCallback(() => {
-    setCurrSegment({ showModal: false })
-    setFullScreen(false)
-  }, [])
-
-  const { mutateAsync: enableSegment } = useEnableSegment()
-  const { mutateAsync: disableSegment } = useDisableSegment()
-
-  const onChangeSwitch = useCallback(async (enable: boolean, segId?: string) => {
-    const operationApi = enable ? enableSegment : disableSegment
-    await operationApi({ datasetId, documentId, segmentIds: segId ? [segId] : selectedSegmentIds }, {
-      onSuccess: () => {
-        notify({ type: 'success', message: t('common.actionMsg.modifiedSuccessfully') })
-        for (const seg of segments) {
-          if (segId ? seg.id === segId : selectedSegmentIds.includes(seg.id))
-            seg.enabled = enable
-        }
-        setSegments([...segments])
-      },
-      onError: () => {
-        notify({ type: 'error', message: t('common.actionMsg.modifiedUnsuccessfully') })
-      },
-    })
-    // eslint-disable-next-line react-hooks/exhaustive-deps
-  }, [datasetId, documentId, selectedSegmentIds, segments])
-
-  const { mutateAsync: deleteSegment } = useDeleteSegment()
-
->>>>>>> df5fb6dc
   const onDelete = useCallback(async (segId?: string) => {
     await deleteSegment({ datasetId, documentId, segmentIds: segId ? [segId] : selectedSegmentIds }, {
       onSuccess: () => {
@@ -405,11 +279,7 @@
     needRegenerate = false,
   ) => {
     const params: SegmentUpdater = { content: '' }
-<<<<<<< HEAD
-    if (docForm === ChuckingMode.qa) {
-=======
     if (docForm === ChunkingMode.qa) {
->>>>>>> df5fb6dc
       if (!question.trim())
         return notify({ type: 'error', message: t('datasetDocuments.segment.questionEmpty') })
       if (!answer.trim())
@@ -433,224 +303,11 @@
 
     eventEmitter?.emit('update-segment')
     await updateSegment({ datasetId, documentId, segmentId, body: params }, {
-<<<<<<< HEAD
-      onSuccess(data) {
-=======
       onSuccess(res) {
->>>>>>> df5fb6dc
         notify({ type: 'success', message: t('common.actionMsg.modifiedSuccessfully') })
         if (!needRegenerate)
           onCloseSegmentDetail()
         for (const seg of segments) {
-<<<<<<< HEAD
-          if (seg.id === segmentId) {
-            seg.answer = data.data.answer
-            seg.content = data.data.content
-            seg.keywords = data.data.keywords
-            seg.word_count = data.data.word_count
-            seg.hit_count = data.data.hit_count
-            seg.enabled = data.data.enabled
-            seg.updated_at = data.data.updated_at
-            seg.child_chunks = data.data.child_chunks
-          }
-        }
-        setSegments([...segments])
-        eventEmitter?.emit('update-segment-success')
-      },
-      onSettled() {
-        eventEmitter?.emit('update-segment-done')
-      },
-    })
-    // eslint-disable-next-line react-hooks/exhaustive-deps
-  }, [segments, datasetId, documentId])
-
-  useEffect(() => {
-    if (importStatus === ProcessStatus.COMPLETED)
-      resetList()
-  }, [importStatus, resetList])
-
-  const onCancelBatchOperation = useCallback(() => {
-    setSelectedSegmentIds([])
-  }, [])
-
-  const onSelected = useCallback((segId: string) => {
-    setSelectedSegmentIds(prev =>
-      prev.includes(segId)
-        ? prev.filter(id => id !== segId)
-        : [...prev, segId],
-    )
-  }, [])
-
-  const isAllSelected = useMemo(() => {
-    return segments.length > 0 && segments.every(seg => selectedSegmentIds.includes(seg.id))
-  }, [segments, selectedSegmentIds])
-
-  const isSomeSelected = useMemo(() => {
-    return segments.some(seg => selectedSegmentIds.includes(seg.id))
-  }, [segments, selectedSegmentIds])
-
-  const onSelectedAll = useCallback(() => {
-    setSelectedSegmentIds((prev) => {
-      const currentAllSegIds = segments.map(seg => seg.id)
-      const prevSelectedIds = prev.filter(item => !currentAllSegIds.includes(item))
-      return [...prevSelectedIds, ...((isAllSelected || selectedSegmentIds.length > 0) ? [] : currentAllSegIds)]
-    })
-  }, [segments, isAllSelected, selectedSegmentIds])
-
-  const totalText = useMemo(() => {
-    const isSearch = searchValue !== '' || selectedStatus !== 'all'
-    if (!isSearch) {
-      const total = segmentListData?.total ? formatNumber(segmentListData.total) : '--'
-      const count = total === '--' ? 0 : segmentListData!.total
-      const translationKey = (mode === 'hierarchical' && parentMode === 'paragraph')
-        ? 'datasetDocuments.segment.parentChunks'
-        : 'datasetDocuments.segment.chunks'
-      return `${total} ${t(translationKey, { count })}`
-    }
-    else {
-      const total = typeof segmentListData?.total === 'number' ? formatNumber(segmentListData.total) : 0
-      const count = segmentListData?.total || 0
-      return `${total} ${t('datasetDocuments.segment.searchResults', { count })}`
-    }
-    // eslint-disable-next-line react-hooks/exhaustive-deps
-  }, [segmentListData?.total, mode, parentMode, searchValue, selectedStatus])
-
-  const toggleFullScreen = useCallback(() => {
-    setFullScreen(!fullScreen)
-  }, [fullScreen])
-
-  const viewNewlyAddedChunk = useCallback(async () => {
-    const totalPages = segmentListData?.total_pages || 0
-    const total = segmentListData?.total || 0
-    const newPage = Math.ceil((total + 1) / limit)
-    needScrollToBottom.current = true
-    if (newPage > totalPages) {
-      setCurrentPage(totalPages + 1)
-    }
-    else {
-      resetList()
-      currentPage !== totalPages && setCurrentPage(totalPages)
-    }
-    // eslint-disable-next-line react-hooks/exhaustive-deps
-  }, [segmentListData, limit, currentPage])
-
-  const { mutateAsync: deleteChildSegment } = useDeleteChildSegment()
-
-  const onDeleteChildChunk = useCallback(async (segmentId: string, childChunkId: string) => {
-    await deleteChildSegment(
-      { datasetId, documentId, segmentId, childChunkId },
-      {
-        onSuccess: () => {
-          notify({ type: 'success', message: t('common.actionMsg.modifiedSuccessfully') })
-          if (parentMode === 'paragraph')
-            resetList()
-          else
-            resetChildList()
-        },
-        onError: () => {
-          notify({ type: 'error', message: t('common.actionMsg.modifiedUnsuccessfully') })
-        },
-      },
-    )
-  // eslint-disable-next-line react-hooks/exhaustive-deps
-  }, [datasetId, documentId, parentMode])
-
-  const handleAddNewChildChunk = useCallback((parentChunkId: string) => {
-    setShowNewChildSegmentModal(true)
-    setCurrChunkId(parentChunkId)
-  }, [])
-
-  const onSaveNewChildChunk = useCallback((newChildChunk?: ChildChunkDetail) => {
-    if (parentMode === 'paragraph') {
-      for (const seg of segments) {
-        if (seg.id === currChunkId)
-          seg.child_chunks?.push(newChildChunk!)
-      }
-      setSegments([...segments])
-    }
-    else {
-      resetChildList()
-    }
-    // eslint-disable-next-line react-hooks/exhaustive-deps
-  }, [parentMode, currChunkId, segments])
-
-  const viewNewlyAddedChildChunk = useCallback(() => {
-    const totalPages = childChunkListData?.total_pages || 0
-    const total = childChunkListData?.total || 0
-    const newPage = Math.ceil((total + 1) / limit)
-    needScrollToBottom.current = true
-    if (newPage > totalPages) {
-      setCurrentPage(totalPages + 1)
-    }
-    else {
-      resetChildList()
-      currentPage !== totalPages && setCurrentPage(totalPages)
-    }
-    // eslint-disable-next-line react-hooks/exhaustive-deps
-  }, [childChunkListData, limit, currentPage])
-
-  const onClickSlice = useCallback((detail: ChildChunkDetail) => {
-    setCurrChildChunk({ childChunkInfo: detail, showModal: true })
-    setCurrChunkId(detail.segment_id)
-  }, [])
-
-  const onCloseChildSegmentDetail = useCallback(() => {
-    setCurrChildChunk({ ...currChildChunk, showModal: false })
-    setFullScreen(false)
-  }, [currChildChunk])
-
-  const { mutateAsync: updateChildSegment } = useUpdateChildSegment()
-
-  const handleUpdateChildChunk = useCallback(async (
-    segmentId: string,
-    childChunkId: string,
-    content: string,
-  ) => {
-    const params: SegmentUpdater = { content: '' }
-    if (!content.trim())
-      return notify({ type: 'error', message: t('datasetDocuments.segment.contentEmpty') })
-
-    params.content = content
-
-    try {
-      eventEmitter?.emit('update-child-segment')
-      const res = await updateChildSegment({ datasetId, documentId, segmentId, childChunkId, body: params })
-      notify({ type: 'success', message: t('common.actionMsg.modifiedSuccessfully') })
-      onCloseChildSegmentDetail()
-      if (parentMode === 'paragraph') {
-        for (const seg of segments) {
-          if (seg.id === segmentId) {
-            for (const childSeg of seg.child_chunks!) {
-              if (childSeg.id === childChunkId) {
-                childSeg.content = res.data.content
-                childSeg.type = res.data.type
-                childSeg.word_count = res.data.word_count
-                childSeg.updated_at = res.data.updated_at
-              }
-            }
-          }
-        }
-        setSegments([...segments])
-      }
-      else {
-        for (const childSeg of childSegments) {
-          if (childSeg.id === childChunkId) {
-            childSeg.content = res.data.content
-            childSeg.type = res.data.type
-            childSeg.word_count = res.data.word_count
-            childSeg.updated_at = res.data.updated_at
-          }
-        }
-        setChildSegments([...childSegments])
-      }
-    }
-    finally {
-      eventEmitter?.emit('update-child-segment-done')
-    }
-    // eslint-disable-next-line react-hooks/exhaustive-deps
-  }, [segments, childSegments, datasetId, documentId, parentMode])
-
-=======
           if (seg.id === segmentId) {
             seg.answer = res.data.answer
             seg.content = res.data.content
@@ -859,7 +516,6 @@
     // eslint-disable-next-line react-hooks/exhaustive-deps
   }, [segments, childSegments, datasetId, documentId, parentMode])
 
->>>>>>> df5fb6dc
   const onClearFilter = useCallback(() => {
     setInputValue('')
     setSearchValue('')
@@ -872,11 +528,8 @@
       isCollapsed,
       fullScreen,
       toggleFullScreen,
-<<<<<<< HEAD
-=======
       currSegment,
       currChildChunk,
->>>>>>> df5fb6dc
     }}>
       {/* Menu Bar */}
       {!isFullDocMode && <div className={s.docSearchWrapper}>
@@ -887,25 +540,17 @@
           onCheck={onSelectedAll}
           disabled={isLoadingSegmentList}
         />
-<<<<<<< HEAD
-        <div className={cn('system-sm-semibold-uppercase pl-5', s.totalText)}>{totalText}</div>
-=======
         <div className={'system-sm-semibold-uppercase pl-5 text-text-secondary flex-1'}>{totalText}</div>
->>>>>>> df5fb6dc
         <SimpleSelect
           onSelect={onChangeStatus}
           items={statusList.current}
           defaultValue={'all'}
           className={s.select}
-<<<<<<< HEAD
-          wrapperClassName='h-fit w-[100px] mr-2' />
-=======
           wrapperClassName='h-fit mr-2'
           optionWrapClassName='w-[160px]'
           optionClassName='p-0'
           renderOption={({ item, selected }) => <StatusItem item={item} selected={selected} />}
         />
->>>>>>> df5fb6dc
         <Input
           showLeftIcon
           showClearIcon
@@ -928,13 +573,10 @@
               detail={segments[0]}
               onClick={() => onClickCard(segments[0])}
               loading={isLoadingSegmentList}
-<<<<<<< HEAD
-=======
               focused={{
                 segmentIndex: currSegment?.segInfo?.id === segments[0]?.id,
                 segmentContent: currSegment?.segInfo?.id === segments[0]?.id,
               }}
->>>>>>> df5fb6dc
             />
             <ChildSegmentList
               parentChunkId={segments[0]?.id}
