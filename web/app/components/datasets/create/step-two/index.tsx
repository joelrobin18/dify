--- conflicted
+++ resolved
@@ -53,7 +53,7 @@
 import { Globe01 } from '@/app/components/base/icons/src/vender/line/mapsAndTravel'
 
 type ValueOf<T> = T[keyof T]
-interface StepTwoProps {
+type StepTwoProps = {
   isSetting?: boolean
   documentDetail?: FullDocumentDetail
   isAPIKeySet: boolean
@@ -204,6 +204,7 @@
   }
 
   const fetchFileIndexingEstimate = async (docForm = DocForm.TEXT, language?: string) => {
+    // eslint-disable-next-line ts/no-use-before-define
     const res = await didFetchFileIndexingEstimate(getFileIndexingEstimateParams(docForm, language)!)
     if (segmentationType === SegmentType.CUSTOM)
       setCustomFileIndexingEstimate(res)
@@ -353,7 +354,7 @@
         doc_form: docForm,
         doc_language: docLanguage,
         process_rule: getProcessRule(),
-
+        // eslint-disable-next-line ts/no-use-before-define
         retrieval_model: retrievalConfig, // Readonly. If want to changed, just go to settings page.
         embedding_model: embeddingModel.model, // Readonly
         embedding_model_provider: embeddingModel.provider, // Readonly
@@ -366,7 +367,7 @@
           rerankDefaultModel,
           isRerankDefaultModelValid: !!isRerankDefaultModelValid,
           rerankModelList,
-
+          // eslint-disable-next-line ts/no-use-before-define
           retrievalConfig,
           indexMethod: indexMethod as string,
         })
@@ -376,7 +377,7 @@
       }
       const postRetrievalConfig = ensureRerankModelSelected({
         rerankDefaultModel: rerankDefaultModel!,
-
+        // eslint-disable-next-line ts/no-use-before-define
         retrievalConfig,
         indexMethod: indexMethod as string,
       })
@@ -674,11 +675,7 @@
                         value={maxChunkLength}
                         max={limitMaxChunkLength}
                         min={1}
-<<<<<<< HEAD
-                        onChange={e => setMax(Number.parseInt(e.target.value.replace(/^0+/, ''), 10))}
-=======
-                        onChange={e => setMaxChunkLength(parseInt(e.target.value.replace(/^0+/, ''), 10))}
->>>>>>> e240424b
+                        onChange={e => setMaxChunkLength(Number.parseInt(e.target.value.replace(/^0+/, ''), 10))}
                       />
                     </div>
                   </div>
