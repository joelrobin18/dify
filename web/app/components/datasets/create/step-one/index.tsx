--- conflicted
+++ resolved
@@ -20,10 +20,7 @@
 import VectorSpaceFull from '@/app/components/billing/vector-space-full'
 import classNames from '@/utils/classnames'
 import { ENABLE_WEBSITE_FIRECRAWL, ENABLE_WEBSITE_JINAREADER, ENABLE_WEBSITE_WATERCRAWL } from '@/config'
-<<<<<<< HEAD
 import NotionConnector from '@/app/components/base/notion-connector'
-=======
->>>>>>> d186daa1
 
 type IStepOneProps = {
   datasetId?: string
@@ -46,31 +43,6 @@
   onCrawlOptionsChange: (payload: CrawlOptions) => void
 }
 
-<<<<<<< HEAD
-=======
-type NotionConnectorProps = {
-  onSetting: () => void
-}
-export const NotionConnector = (props: NotionConnectorProps) => {
-  const { onSetting } = props
-  const { t } = useTranslation()
-
-  return (
-    <div className='flex w-[640px] flex-col items-start rounded-2xl bg-workflow-process-bg p-6'>
-      <span className={cn(s.notionIcon, 'mb-2 h-12 w-12 rounded-[10px] border-[0.5px] border-components-card-border p-3 shadow-lg shadow-shadow-shadow-5')} />
-      <div className='mb-1 flex flex-col gap-y-1 pb-3 pt-1'>
-        <span className='system-md-semibold text-text-secondary'>
-          {t('datasetCreation.stepOne.notionSyncTitle')}
-          <Icon3Dots className='relative -left-1.5 -top-2.5 inline h-4 w-4 text-text-secondary' />
-        </span>
-        <div className='system-sm-regular text-text-tertiary'>{t('datasetCreation.stepOne.notionSyncTip')}</div>
-      </div>
-      <Button className='h-8' variant='primary' onClick={onSetting}>{t('datasetCreation.stepOne.connect')}</Button>
-    </div>
-  )
-}
-
->>>>>>> d186daa1
 const StepOne = ({
   datasetId,
   dataSourceType: inCreatePageDataSourceType,
