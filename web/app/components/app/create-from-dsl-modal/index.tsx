'use client'

import type { MouseEventHandler } from 'react'
import { useMemo, useRef, useState } from 'react'
import { useRouter } from 'next/navigation'
import { useContext } from 'use-context-selector'
import { useTranslation } from 'react-i18next'
import { RiCloseLine } from '@remixicon/react'
import Uploader from './uploader'
import Button from '@/app/components/base/button'
import Input from '@/app/components/base/input'
import Modal from '@/app/components/base/modal'
import { ToastContext } from '@/app/components/base/toast'
import {
  importDSL,
  importDSLConfirm,
} from '@/service/apps'
import {
  DSLImportMode,
  DSLImportStatus,
} from '@/models/app'
import { useAppContext } from '@/context/app-context'
import { useProviderContext } from '@/context/provider-context'
import AppsFull from '@/app/components/billing/apps-full-in-dialog'
import { NEED_REFRESH_APP_LIST_KEY } from '@/config'
import { getRedirection } from '@/utils/app-redirection'
import cn from '@/utils/classnames'
import { useMutationCheckDependenciesBeforeImportDSL } from '@/service/use-plugins'

type CreateFromDSLModalProps = {
  show: boolean
  onSuccess?: () => void
  onClose: () => void
  activeTab?: string
  dslUrl?: string
}

export enum CreateFromDSLModalTab {
  FROM_FILE = 'from-file',
  FROM_URL = 'from-url',
}

const CreateFromDSLModal = ({ show, onSuccess, onClose, activeTab = CreateFromDSLModalTab.FROM_FILE, dslUrl = '' }: CreateFromDSLModalProps) => {
  const { push } = useRouter()
  const { t } = useTranslation()
  const { notify } = useContext(ToastContext)
  const [currentFile, setDSLFile] = useState<File>()
  const [fileContent, setFileContent] = useState<string>()
  const [currentTab, setCurrentTab] = useState(activeTab)
  const [dslUrlValue, setDslUrlValue] = useState(dslUrl)
<<<<<<< HEAD
  const { mutateAsync } = useMutationCheckDependenciesBeforeImportDSL()
=======
  const [showErrorModal, setShowErrorModal] = useState(false)
  const [versions, setVersions] = useState<{ importedVersion: string; systemVersion: string }>()
  const [importId, setImportId] = useState<string>()
>>>>>>> ba3659a7

  const readFile = (file: File) => {
    const reader = new FileReader()
    reader.onload = function (event) {
      const content = event.target?.result
      setFileContent(content as string)
    }
    reader.readAsText(file)
  }

  const handleFile = (file?: File) => {
    setDSLFile(file)
    if (file)
      readFile(file)
    if (!file)
      setFileContent('')
  }

  const { isCurrentWorkspaceEditor } = useAppContext()
  const { plan, enableBilling } = useProviderContext()
  const isAppsFull = (enableBilling && plan.usage.buildApps >= plan.total.buildApps)

  const isCreatingRef = useRef(false)

  const onCreate: MouseEventHandler = async () => {
    if (currentTab === CreateFromDSLModalTab.FROM_FILE && !currentFile)
      return
    if (currentTab === CreateFromDSLModalTab.FROM_URL && !dslUrlValue)
      return
    if (isCreatingRef.current)
      return
    isCreatingRef.current = true
    try {
      let response

      if (currentTab === CreateFromDSLModalTab.FROM_FILE) {
        response = await importDSL({
          mode: DSLImportMode.YAML_CONTENT,
          yaml_content: fileContent || '',
        })
        await mutateAsync({ dslString: fileContent })
      }
      if (currentTab === CreateFromDSLModalTab.FROM_URL) {
        response = await importDSL({
          mode: DSLImportMode.YAML_URL,
          yaml_url: dslUrlValue || '',
        })
      }

      if (!response)
        return

      const { id, status, app_id, imported_dsl_version, current_dsl_version } = response
      if (status === DSLImportStatus.COMPLETED || status === DSLImportStatus.COMPLETED_WITH_WARNINGS) {
        if (onSuccess)
          onSuccess()
        if (onClose)
          onClose()

        notify({
          type: status === DSLImportStatus.COMPLETED ? 'success' : 'warning',
          message: t(status === DSLImportStatus.COMPLETED ? 'app.newApp.appCreated' : 'app.newApp.caution'),
          children: status === DSLImportStatus.COMPLETED_WITH_WARNINGS && t('app.newApp.appCreateDSLWarning'),
        })
<<<<<<< HEAD
        await mutateAsync({ url: dslUrlValue })
=======
        localStorage.setItem(NEED_REFRESH_APP_LIST_KEY, '1')
        getRedirection(isCurrentWorkspaceEditor, { id: app_id }, push)
      }
      else if (status === DSLImportStatus.PENDING) {
        setVersions({
          importedVersion: imported_dsl_version ?? '',
          systemVersion: current_dsl_version ?? '',
        })
        if (onClose)
          onClose()
        setTimeout(() => {
          setShowErrorModal(true)
        }, 300)
        setImportId(id)
      }
      else {
        notify({ type: 'error', message: t('app.newApp.appCreateFailed') })
>>>>>>> ba3659a7
      }
    }
    catch (e) {
      notify({ type: 'error', message: t('app.newApp.appCreateFailed') })
    }
    isCreatingRef.current = false
  }

  const onDSLConfirm: MouseEventHandler = async () => {
    try {
      if (!importId)
        return
      const response = await importDSLConfirm({
        import_id: importId,
      })

      const { status, app_id } = response

      if (status === DSLImportStatus.COMPLETED) {
        if (onSuccess)
          onSuccess()
        if (onClose)
          onClose()

        notify({
          type: 'success',
          message: t('app.newApp.appCreated'),
        })
        localStorage.setItem(NEED_REFRESH_APP_LIST_KEY, '1')
        getRedirection(isCurrentWorkspaceEditor, { id: app_id }, push)
      }
      else if (status === DSLImportStatus.FAILED) {
        notify({ type: 'error', message: t('app.newApp.appCreateFailed') })
      }
    }
    catch (e) {
      notify({ type: 'error', message: t('app.newApp.appCreateFailed') })
    }
  }

  const tabs = [
    {
      key: CreateFromDSLModalTab.FROM_FILE,
      label: t('app.importFromDSLFile'),
    },
    {
      key: CreateFromDSLModalTab.FROM_URL,
      label: t('app.importFromDSLUrl'),
    },
  ]

  const buttonDisabled = useMemo(() => {
    if (isAppsFull)
      return true
    if (currentTab === CreateFromDSLModalTab.FROM_FILE)
      return !currentFile
    if (currentTab === CreateFromDSLModalTab.FROM_URL)
      return !dslUrlValue
    return false
  }, [isAppsFull, currentTab, currentFile, dslUrlValue])

  return (
    <>
      <Modal
        className='p-0 w-[520px] rounded-2xl border-[0.5px] border-components-panel-border bg-components-panel-bg shadow-xl'
        isShow={show}
        onClose={() => { }}
      >
        <div className='flex items-center justify-between pt-6 pl-6 pr-5 pb-3 text-text-primary title-2xl-semi-bold'>
          {t('app.importFromDSL')}
          <div
            className='flex items-center w-8 h-8 cursor-pointer'
            onClick={() => onClose()}
          >
            <RiCloseLine className='w-5 h-5 text-text-tertiary' />
          </div>
        </div>
        <div className='flex items-center px-6 h-9 space-x-6 system-md-semibold text-text-tertiary border-b border-divider-subtle'>
          {
            tabs.map(tab => (
              <div
                key={tab.key}
                className={cn(
                  'relative flex items-center h-full cursor-pointer',
                  currentTab === tab.key && 'text-text-primary',
                )}
                onClick={() => setCurrentTab(tab.key)}
              >
                {tab.label}
                {
                  currentTab === tab.key && (
                    <div className='absolute bottom-0 w-full h-[2px] bg-util-colors-blue-brand-blue-brand-600'></div>
                  )
                }
              </div>
            ))
          }
        </div>
        <div className='px-6 py-4'>
          {
            currentTab === CreateFromDSLModalTab.FROM_FILE && (
              <Uploader
                className='mt-0'
                file={currentFile}
                updateFile={handleFile}
              />
            )
          }
          {
            currentTab === CreateFromDSLModalTab.FROM_URL && (
              <div>
                <div className='mb-1 system-md-semibold leading6'>DSL URL</div>
                <Input
                  placeholder={t('app.importFromDSLUrlPlaceholder') || ''}
                  value={dslUrlValue}
                  onChange={e => setDslUrlValue(e.target.value)}
                />
              </div>
            )
          }
        </div>
        {isAppsFull && (
          <div className='px-6'>
            <AppsFull className='mt-0' loc='app-create-dsl' />
          </div>
        )}
        <div className='flex justify-end px-6 py-5'>
          <Button className='mr-2' onClick={onClose}>{t('app.newApp.Cancel')}</Button>
          <Button disabled={buttonDisabled} variant="primary" onClick={onCreate}>{t('app.newApp.Create')}</Button>
        </div>
      </Modal>
      <Modal
        isShow={showErrorModal}
        onClose={() => setShowErrorModal(false)}
        className='w-[480px]'
      >
        <div className='flex pb-4 flex-col items-start gap-2 self-stretch'>
          <div className='text-text-primary title-2xl-semi-bold'>{t('app.newApp.appCreateDSLErrorTitle')}</div>
          <div className='flex flex-grow flex-col text-text-secondary system-md-regular'>
            <div>{t('app.newApp.appCreateDSLErrorPart1')}</div>
            <div>{t('app.newApp.appCreateDSLErrorPart2')}</div>
            <br />
            <div>{t('app.newApp.appCreateDSLErrorPart3')}<span className='system-md-medium'>{versions?.importedVersion}</span></div>
            <div>{t('app.newApp.appCreateDSLErrorPart4')}<span className='system-md-medium'>{versions?.systemVersion}</span></div>
          </div>
        </div>
        <div className='flex pt-6 justify-end items-start gap-2 self-stretch'>
          <Button variant='secondary' onClick={() => setShowErrorModal(false)}>{t('app.newApp.Cancel')}</Button>
          <Button variant='primary' destructive onClick={onDSLConfirm}>{t('app.newApp.Confirm')}</Button>
        </div>
      </Modal>
    </>
  )
}

export default CreateFromDSLModal<|MERGE_RESOLUTION|>--- conflicted
+++ resolved
@@ -48,13 +48,10 @@
   const [fileContent, setFileContent] = useState<string>()
   const [currentTab, setCurrentTab] = useState(activeTab)
   const [dslUrlValue, setDslUrlValue] = useState(dslUrl)
-<<<<<<< HEAD
   const { mutateAsync } = useMutationCheckDependenciesBeforeImportDSL()
-=======
   const [showErrorModal, setShowErrorModal] = useState(false)
   const [versions, setVersions] = useState<{ importedVersion: string; systemVersion: string }>()
   const [importId, setImportId] = useState<string>()
->>>>>>> ba3659a7
 
   const readFile = (file: File) => {
     const reader = new FileReader()
@@ -102,6 +99,7 @@
           mode: DSLImportMode.YAML_URL,
           yaml_url: dslUrlValue || '',
         })
+        await mutateAsync({ url: dslUrlValue })
       }
 
       if (!response)
@@ -119,9 +117,6 @@
           message: t(status === DSLImportStatus.COMPLETED ? 'app.newApp.appCreated' : 'app.newApp.caution'),
           children: status === DSLImportStatus.COMPLETED_WITH_WARNINGS && t('app.newApp.appCreateDSLWarning'),
         })
-<<<<<<< HEAD
-        await mutateAsync({ url: dslUrlValue })
-=======
         localStorage.setItem(NEED_REFRESH_APP_LIST_KEY, '1')
         getRedirection(isCurrentWorkspaceEditor, { id: app_id }, push)
       }
@@ -139,7 +134,6 @@
       }
       else {
         notify({ type: 'error', message: t('app.newApp.appCreateFailed') })
->>>>>>> ba3659a7
       }
     }
     catch (e) {
