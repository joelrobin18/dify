'use client'
import type { FC, SVGProps } from 'react'
import React, { useState } from 'react'
import useSWR from 'swr'
import { usePathname } from 'next/navigation'
import { Pagination } from 'react-headless-pagination'
import { useDebounce } from 'ahooks'
import { omit } from 'lodash-es'
import dayjs from 'dayjs'
import { ArrowLeftIcon, ArrowRightIcon } from '@heroicons/react/24/outline'
import { Trans, useTranslation } from 'react-i18next'
import Link from 'next/link'
import List from './list'
import Filter, { TIME_PERIOD_MAPPING } from './filter'
import s from './style.module.css'
import Loading from '@/app/components/base/loading'
import { fetchChatConversations, fetchCompletionConversations } from '@/service/log'
import { APP_PAGE_LIMIT } from '@/config'
import type { App, AppMode } from '@/types/app'
export interface ILogsProps {
  appDetail: App
}

<<<<<<< HEAD
export interface QueryParam {
  period?: number | string
=======
export type QueryParam = {
  period: string
>>>>>>> 99b0369f
  annotation_status?: string
  keyword?: string
  sort_by?: string
}

const ThreeDotsIcon = ({ className }: SVGProps<SVGElement>) => {
  return <svg width="16" height="16" viewBox="0 0 16 16" fill="none" xmlns="http://www.w3.org/2000/svg" className={className ?? ''}>
    <path d="M5 6.5V5M8.93934 7.56066L10 6.5M10.0103 11.5H11.5103" stroke="#374151" strokeWidth="2" strokeLinecap="round" strokeLinejoin="round" />
  </svg>
}

const EmptyElement: FC<{ appUrl: string }> = ({ appUrl }) => {
  const { t } = useTranslation()
  const pathname = usePathname()
  const pathSegments = pathname.split('/')
  pathSegments.pop()
  return <div className='flex items-center justify-center h-full'>
    <div className='bg-background-section-burn w-[560px] h-fit box-border px-5 py-4 rounded-2xl'>
      <span className='text-text-secondary system-md-semibold'>{t('appLog.table.empty.element.title')}<ThreeDotsIcon className='inline relative -top-3 -left-1.5' /></span>
      <div className='mt-2 text-text-tertiary system-sm-regular'>
        <Trans
          i18nKey="appLog.table.empty.element.content"
          components={{ shareLink: <Link href={`${pathSegments.join('/')}/overview`} className='text-util-colors-blue-blue-600' />, testLink: <Link href={appUrl} className='text-util-colors-blue-blue-600' target='_blank' rel='noopener noreferrer' /> }}
        />
      </div>
    </div>
  </div>
}

const Logs: FC<ILogsProps> = ({ appDetail }) => {
  const { t } = useTranslation()
  const [queryParams, setQueryParams] = useState<QueryParam>({
    period: '2',
    annotation_status: 'all',
    sort_by: '-created_at',
  })
  const [currPage, setCurrPage] = React.useState<number>(0)
  const debouncedQueryParams = useDebounce(queryParams, { wait: 500 })

  // Get the app type first
  const isChatMode = appDetail.mode !== 'completion'

  const query = {
    page: currPage + 1,
    limit: APP_PAGE_LIMIT,
    ...((debouncedQueryParams.period !== '9')
      ? {
        start: dayjs().subtract(TIME_PERIOD_MAPPING[debouncedQueryParams.period].value, 'day').startOf('day').format('YYYY-MM-DD HH:mm'),
        end: dayjs().endOf('day').format('YYYY-MM-DD HH:mm'),
      }
      : {}),
    ...(isChatMode ? { sort_by: debouncedQueryParams.sort_by } : {}),
    ...omit(debouncedQueryParams, ['period']),
  }

  const getWebAppType = (appType: AppMode) => {
    if (appType !== 'completion' && appType !== 'workflow')
      return 'chat'
    return appType
  }

  // When the details are obtained, proceed to the next request
  const { data: chatConversations, mutate: mutateChatList } = useSWR(() => isChatMode
    ? {
      url: `/apps/${appDetail.id}/chat-conversations`,
      params: query,
    }
    : null, fetchChatConversations)

  const { data: completionConversations, mutate: mutateCompletionList } = useSWR(() => !isChatMode
    ? {
      url: `/apps/${appDetail.id}/completion-conversations`,
      params: query,
    }
    : null, fetchCompletionConversations)

  const total = isChatMode ? chatConversations?.total : completionConversations?.total

  return (
    <div className='flex flex-col h-full'>
      <p className='text-text-tertiary system-sm-regular'>{t('appLog.description')}</p>
      <div className='flex flex-col py-4 flex-1'>
        <Filter isChatMode={isChatMode} appId={appDetail.id} queryParams={queryParams} setQueryParams={setQueryParams} />
        {total === undefined
          ? <Loading type='app' />
          : total > 0
            ? <List logs={isChatMode ? chatConversations : completionConversations} appDetail={appDetail} onRefresh={isChatMode ? mutateChatList : mutateCompletionList} />
            : <EmptyElement appUrl={`${appDetail.site.app_base_url}/${getWebAppType(appDetail.mode)}/${appDetail.site.access_token}`} />
        }
        {/* Show Pagination only if the total is more than the limit */}
        {(total && total > APP_PAGE_LIMIT)
          ? <Pagination
            className="flex items-center w-full h-10 text-sm select-none mt-8"
            currentPage={currPage}
            edgePageCount={2}
            middlePagesSiblingCount={1}
            setCurrentPage={setCurrPage}
            totalPages={Math.ceil(total / APP_PAGE_LIMIT)}
            truncableClassName="w-8 px-0.5 text-center"
            truncableText="..."
          >
            <Pagination.PrevButton
              disabled={currPage === 0}
              className={`flex items-center mr-2 text-gray-500  focus:outline-none ${currPage === 0 ? 'cursor-not-allowed opacity-50' : 'cursor-pointer hover:text-gray-600 dark:hover:text-gray-200'}`} >
              <ArrowLeftIcon className="mr-3 h-3 w-3" />
              {t('appLog.table.pagination.previous')}
            </Pagination.PrevButton>
            <div className={`flex items-center justify-center flex-grow ${s.pagination}`}>
              <Pagination.PageButton
                activeClassName="bg-primary-50 dark:bg-opacity-0 text-primary-600 dark:text-white"
                className="flex items-center justify-center h-8 w-8 rounded-full cursor-pointer"
                inactiveClassName="text-gray-500"
              />
            </div>
            <Pagination.NextButton
              disabled={currPage === Math.ceil(total / APP_PAGE_LIMIT) - 1}
              className={`flex items-center mr-2 text-gray-500 focus:outline-none ${currPage === Math.ceil(total / APP_PAGE_LIMIT) - 1 ? 'cursor-not-allowed opacity-50' : 'cursor-pointer hover:text-gray-600 dark:hover:text-gray-200'}`} >
              {t('appLog.table.pagination.next')}
              <ArrowRightIcon className="ml-3 h-3 w-3" />
            </Pagination.NextButton>
          </Pagination>
          : null}
      </div>
    </div>
  )
}

export default Logs<|MERGE_RESOLUTION|>--- conflicted
+++ resolved
@@ -17,17 +17,12 @@
 import { fetchChatConversations, fetchCompletionConversations } from '@/service/log'
 import { APP_PAGE_LIMIT } from '@/config'
 import type { App, AppMode } from '@/types/app'
-export interface ILogsProps {
+export type ILogsProps = {
   appDetail: App
 }
 
-<<<<<<< HEAD
-export interface QueryParam {
-  period?: number | string
-=======
 export type QueryParam = {
   period: string
->>>>>>> 99b0369f
   annotation_status?: string
   keyword?: string
   sort_by?: string
@@ -135,7 +130,7 @@
               <ArrowLeftIcon className="mr-3 h-3 w-3" />
               {t('appLog.table.pagination.previous')}
             </Pagination.PrevButton>
-            <div className={`flex items-center justify-center flex-grow ${s.pagination}`}>
+            <div className={`flex items-center justify-center grow ${s.pagination}`}>
               <Pagination.PageButton
                 activeClassName="bg-primary-50 dark:bg-opacity-0 text-primary-600 dark:text-white"
                 className="flex items-center justify-center h-8 w-8 rounded-full cursor-pointer"
