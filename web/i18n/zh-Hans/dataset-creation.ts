--- conflicted
+++ resolved
@@ -129,13 +129,8 @@
     qualified: '高质量',
     highQualityTip: '使用高质量模式进行嵌入后，无法切换回经济模式。',
     recommend: '推荐',
-<<<<<<< HEAD
-    qualifiedTip: '调用系统默认的嵌入接口进行处理，以在用户查询时提供更高的准确度',
-    warning: '请先设置默认 embedding 模型',
-=======
     qualifiedTip: '调用嵌入模型处理文档以实现更精确的检索，可以帮助LLM生成高质量的答案。',
     warning: '请先完成模型供应商的 API KEY 设置。.',
->>>>>>> 8339d2c7
     click: '前往设置',
     economical: '经济',
     economicalTip: '每个数据块使用10个关键词进行检索，不会消耗任何tokens，但会以降低检索准确性为代价。',
