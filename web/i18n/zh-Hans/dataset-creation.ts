const translation = {
  steps: {
    header: {
      creation: '创建知识库',
      update: '上传文件',
    },
    one: '选择数据源',
    two: '文本分段与清洗',
    three: '处理并完成',
  },
  error: {
    unavailable: '该知识库不可用',
  },
  firecrawl: {
    configFirecrawl: '配置 🔥Firecrawl',
    apiKeyPlaceholder: '从 firecrawl.dev 获取 API Key',
    getApiKeyLinkText: '从 firecrawl.dev 获取您的 API Key',
  },
  jinaReader: {
    configJinaReader: '配置 Jina Reader',
    apiKeyPlaceholder: '从 jina.ai 获取 API Key',
    getApiKeyLinkText: '从 jina.ai 获取您的免费 API Key',
  },
  stepOne: {
    filePreview: '文件预览',
    pagePreview: '页面预览',
    dataSourceType: {
      file: '导入已有文本',
      notion: '同步自 Notion 内容',
      web: '同步自 Web 站点',
    },
    uploader: {
      title: '上传文本文件',
      button: '拖拽文件至此，或者',
      browse: '选择文件',
      tip: '已支持 {{supportTypes}}，每个文件不超过 {{size}}MB。',
      validation: {
        typeError: '文件类型不支持',
        size: '文件太大了，不能超过 {{size}}MB',
        count: '暂不支持多个文件',
        filesNumber: '批量上传限制 {{filesNumber}}。',
      },
      cancel: '取消',
      change: '更改文件',
      failed: '上传失败',
    },
    notionSyncTitle: 'Notion 未绑定',
    notionSyncTip: '同步 Notion 内容前，须先绑定 Notion 空间',
    connect: '去绑定',
    cancel: '取消',
    button: '下一步',
    emptyDatasetCreation: '创建一个空知识库',
    modal: {
      title: '创建空知识库',
      tip: '空知识库中还没有文档，你可以在今后任何时候上传文档至该知识库。',
      input: '知识库名称',
      placeholder: '请输入知识库名称',
      nameNotEmpty: '名称不能为空',
      nameLengthInvalid: '名称长度不能超过 40 个字符',
      cancelButton: '取消',
      confirmButton: '创建',
      failed: '创建失败',
    },
    website: {
      chooseProvider: '选择工具',
      fireCrawlNotConfigured: 'Firecrawl 未配置',
      fireCrawlNotConfiguredDescription: '请配置 Firecrawl 的 API 密钥以使用它。',
      jinaReaderNotConfigured: 'Jina Reader 未配置',
      jinaReaderNotConfiguredDescription: '请配置 Jina Reader 的免费 API 密钥以访问它。',
      configure: '配置',
      run: '运行',
      firecrawlTitle: '使用 🔥Firecrawl 提取网页内容',
      firecrawlDoc: 'Firecrawl 文档',
      firecrawlDocLink: 'https://docs.dify.ai/v/zh-hans/guides/knowledge-base/sync-from-website',
      jinaReaderTitle: '将整个站点内容转换为 Markdown 格式',
      jinaReaderDoc: '了解更多关于 Jina Reader',
      jinaReaderDocLink: 'https://jina.ai/reader',
      useSitemap: '使用 sitemap',
      useSitemapTooltip: '根据 sitemap 爬取站点。否则，Jina Reader 将基于页面相关性迭代爬取，抓取较少的页面，但质量更高。',
      options: '选项',
      crawlSubPage: '爬取子页面',
      limit: '限制数量',
      maxDepth: '最大深度',
      excludePaths: '排除路径',
      includeOnlyPaths: '仅包含路径',
      extractOnlyMainContent: '仅提取主要内容（无标题、导航、页脚等）',
      exceptionErrorTitle: '运行时发生异常:',
      unknownError: '未知错误',
      totalPageScraped: '抓取页面总数:',
      selectAll: '全选',
      resetAll: '重置全部',
      scrapTimeInfo: '总共在 {{time}}秒 内抓取了 {{total}} 个页面',
      preview: '预览',
      maxDepthTooltip: '相对于输入 URL 的最大抓取深度。深度0仅抓取输入 URL 本身的页面，深度1抓取输入 URL 及其后的一层目录（一个 /），依此类推。',
    },
  },
  stepTwo: {
    segmentation: '分段设置',
    auto: '自动分段与清洗',
    autoDescription: '自动设置分段规则与预处理规则，如果不了解这些参数建议选择此项',
    custom: '自定义',
    customDescription: '自定义分段规则、分段长度以及预处理规则等参数',
    general: '通用',
    generalTip: '通用文本分块模式，检索和回忆的块是相同的',
    parentChild: '父子分段',
    parentChildTip: '使用父子模式时，子块用于检索，父块用作上下文',
    parentChunkForContext: '父块用作上下文',
    childChunkForRetrieval: '子块用于检索',
    paragraph: '段落',
<<<<<<< HEAD
    paragraphTip: '此模式根据分隔符和最大块长度将文本拆分为段落，使用拆分文本作为检索的母块',
=======
    paragraphTip: '此模式根据分隔符和最大块长度将文本拆分为段落，使用拆分文本作为检索的父块',
>>>>>>> df5fb6dc
    fullDoc: '全文',
    fullDocTip: '整个文档用作父块并直接检索。请注意，出于性能原因，超过10000个标记的文本将被自动截断。',
    separator: '分段标识符',
    separatorTip: '分隔符是用于分隔文本的字符。\\n\\n 和 \\n 是常用于分隔段落和行的分隔符。用逗号连接分隔符（\\n\\n,\\n），当段落超过最大块长度时，会按行进行分割。你也可以使用自定义的特殊分隔符（例如 ***）。',
    separatorPlaceholder: '\\n\\n 用于分段；\\n 用于分行',
    maxLength: '分段最大长度',
    maxLengthCheck: '分段最大长度不能大于 {{limit}}',
    overlap: '分段重叠长度',
    overlapTip: '设置分段之间的重叠长度可以保留分段之间的语义关系，提升召回效果。建议设置为最大分段长度的10%-25%',
    overlapCheck: '分段重叠长度不能大于分段最大长度',
    rules: '文本预处理规则',
    removeExtraSpaces: '替换掉连续的空格、换行符和制表符',
    removeUrlEmails: '删除所有 URL 和电子邮件地址',
    removeStopwords: '去除停用词，例如 “a”，“an”，“the” 等',
    preview: '预览',
    previewChunk: '预览块',
    reset: '重置',
    indexMode: '索引方式',
    qualified: '高质量',
    highQualityTip: '使用高质量模式进行嵌入后，无法切换回经济模式。',
    recommend: '推荐',
<<<<<<< HEAD
    qualifiedTip: '调用系统默认的嵌入接口进行处理，以在用户查询时提供更高的准确度',
    warning: '请先设置默认 embedding 模型',
=======
    qualifiedTip: '调用嵌入模型处理文档以实现更精确的检索，可以帮助LLM生成高质量的答案。',
    warning: '请先完成模型供应商的 API KEY 设置。.',
>>>>>>> df5fb6dc
    click: '前往设置',
    economical: '经济',
    economicalTip: '每个数据块使用10个关键词进行检索，不会消耗任何tokens，但会以降低检索准确性为代价。',
    QATitle: '采用 Q&A 分段模式',
    QATip: '开启后将会消耗额外的 token',
    QALanguage: '分段使用',
    useQALanguage: '使用 Q&A 分段，语言',
    estimateCost: '执行嵌入预估消耗',
    estimateSegment: '预估分段数',
    segmentCount: '段',
    calculating: '计算中...',
    fileSource: '预处理文档',
    notionSource: '预处理页面',
    websiteSource: '预处理页面',
    other: '和其他 ',
    fileUnit: ' 个文件',
    notionUnit: ' 个页面',
    webpageUnit: ' 个页面',
    previousStep: '上一步',
    nextStep: '保存并处理',
    save: '保存并处理',
    cancel: '取消',
    sideTipTitle: '为什么要分段和预处理？',
    sideTipP1: '在处理文本数据时，分段和清洗是两个重要的预处理步骤。',
    sideTipP2: '分段的目的是将长文本拆分成较小的段落，以便模型更有效地处理和理解。这有助于提高模型生成的结果的质量和相关性。',
    sideTipP3: '清洗则是对文本进行预处理，删除不必要的字符、符号或格式，使知识库更加干净、整洁，便于模型解析。',
    sideTipP4: '通过对知识库进行适当的分段和清洗，可以提高模型在实际应用中的表现，从而为用户提供更准确、更有价值的结果。',
    previewTitle: '分段预览',
    previewTitleButton: '预览',
    previewButton: '切换至 Q&A 形式',
    previewSwitchTipStart: '当前分段预览是文本模式，切换到 Q&A 模式将会',
    previewSwitchTipEnd: '消耗额外的 token',
    characters: '字符',
    indexSettingTip: '要更改索引方法和 embedding 模型，请转到',
    retrievalSettingTip: '要更改检索方法，请转到',
    datasetSettingLink: '知识库设置。',
    previewChunkTip: '点击左侧的“预览块”按钮来加载预览',
    previewChunkCount: '{{count}} 预估块',
    switch: '切换',
    qaSwitchHighQualityTipTitle: 'Q&A 格式需要高质量的索引方法',
    qaSwitchHighQualityTipContent: '目前，只有高质量的索引方法支持 Q&A 格式分块。您要切换到高质量模式吗？',
    notAvailableForParentChild: '不支持父子索引',
    notAvailableForQA: '不支持 Q&A 索引',
<<<<<<< HEAD
=======
    parentChildDelimiterTip: '文本分隔符是用于分隔文本的字符。建议用 \n\n 将原始文档划分为较大的父级片段。您也可以自定义特殊分隔符。',
    parentChildChunkDelimiterTip: '文本分隔符是用于分隔文本的字符。建议使用 \n 将父级片段拆分为较小的子级片段。您也可以自定义特殊分隔符。',
>>>>>>> df5fb6dc
  },
  stepThree: {
    creationTitle: '🎉 知识库已创建',
    creationContent: '我们自动为该知识库起了个名称，您也可以随时修改',
    label: '知识库名称',
    additionTitle: '🎉 文档已上传',
    additionP1: '文档已上传至知识库：',
    additionP2: '，你可以在知识库的文档列表中找到它。',
    stop: '停止处理',
    resume: '恢复处理',
    navTo: '前往文档',
    sideTipTitle: '接下来做什么',
    sideTipContent: '当文档完成索引处理后，知识库即可集成至应用内作为上下文使用，你可以在提示词编排页找到上下文设置。你也可以创建成可独立使用的 ChatGPT 索引插件发布。',
    modelTitle: '确认停止索引过程吗？',
    modelContent: '如果您需要稍后恢复处理，则从停止处继续。',
    modelButtonConfirm: '确认停止',
    modelButtonCancel: '取消',
  },
}

export default translation<|MERGE_RESOLUTION|>--- conflicted
+++ resolved
@@ -107,11 +107,7 @@
     parentChunkForContext: '父块用作上下文',
     childChunkForRetrieval: '子块用于检索',
     paragraph: '段落',
-<<<<<<< HEAD
-    paragraphTip: '此模式根据分隔符和最大块长度将文本拆分为段落，使用拆分文本作为检索的母块',
-=======
     paragraphTip: '此模式根据分隔符和最大块长度将文本拆分为段落，使用拆分文本作为检索的父块',
->>>>>>> df5fb6dc
     fullDoc: '全文',
     fullDocTip: '整个文档用作父块并直接检索。请注意，出于性能原因，超过10000个标记的文本将被自动截断。',
     separator: '分段标识符',
@@ -133,13 +129,8 @@
     qualified: '高质量',
     highQualityTip: '使用高质量模式进行嵌入后，无法切换回经济模式。',
     recommend: '推荐',
-<<<<<<< HEAD
-    qualifiedTip: '调用系统默认的嵌入接口进行处理，以在用户查询时提供更高的准确度',
-    warning: '请先设置默认 embedding 模型',
-=======
     qualifiedTip: '调用嵌入模型处理文档以实现更精确的检索，可以帮助LLM生成高质量的答案。',
     warning: '请先完成模型供应商的 API KEY 设置。.',
->>>>>>> df5fb6dc
     click: '前往设置',
     economical: '经济',
     economicalTip: '每个数据块使用10个关键词进行检索，不会消耗任何tokens，但会以降低检索准确性为代价。',
@@ -183,11 +174,8 @@
     qaSwitchHighQualityTipContent: '目前，只有高质量的索引方法支持 Q&A 格式分块。您要切换到高质量模式吗？',
     notAvailableForParentChild: '不支持父子索引',
     notAvailableForQA: '不支持 Q&A 索引',
-<<<<<<< HEAD
-=======
     parentChildDelimiterTip: '文本分隔符是用于分隔文本的字符。建议用 \n\n 将原始文档划分为较大的父级片段。您也可以自定义特殊分隔符。',
     parentChildChunkDelimiterTip: '文本分隔符是用于分隔文本的字符。建议使用 \n 将父级片段拆分为较小的子级片段。您也可以自定义特殊分隔符。',
->>>>>>> df5fb6dc
   },
   stepThree: {
     creationTitle: '🎉 知识库已创建',
