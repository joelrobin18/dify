--- conflicted
+++ resolved
@@ -4,13 +4,10 @@
     general: '通用',
     parentChild: '父子',
   },
-<<<<<<< HEAD
-=======
   parentMode: {
     paragraph: '段落',
     fullDoc: '全文',
   },
->>>>>>> df5fb6dc
   externalTag: '外部',
   externalAPI: '外部 API',
   externalAPIPanelTitle: '外部知识库 API',
